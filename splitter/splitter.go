package splitter

import (
	"bytes"
	"context"
	"encoding/json"
	"errors"
	"fmt"
	"io"
	"log/slog"
	"math/rand"
	"net"
	"net/http"
	"net/url"
	"os"
	"strconv"
	"strings"
	"sync"
	"time"

	"github.com/bluesky-social/indigo/api/atproto"
	comatproto "github.com/bluesky-social/indigo/api/atproto"
	"github.com/bluesky-social/indigo/bgs"
	events "github.com/bluesky-social/indigo/events"
	"github.com/bluesky-social/indigo/events/schedulers/sequential"
	"github.com/bluesky-social/indigo/util"
	"github.com/bluesky-social/indigo/xrpc"
	"github.com/gorilla/websocket"
	"github.com/labstack/echo/v4"
	"github.com/labstack/echo/v4/middleware"
	promclient "github.com/prometheus/client_golang/prometheus"
	"github.com/prometheus/client_golang/prometheus/promhttp"
	dto "github.com/prometheus/client_model/go"
)

type Splitter struct {
	erb    *EventRingBuffer
	pp     *events.PebblePersist
	events *events.EventManager

	// Management of Socket Consumers
	consumersLk    sync.RWMutex
	nextConsumerID uint64
	consumers      map[uint64]*SocketConsumer

	conf SplitterConfig

<<<<<<< HEAD
	httpC        *http.Client
	nextCrawlers []*url.URL
=======
	log *slog.Logger
>>>>>>> 7a4e0dc9
}

type SplitterConfig struct {
	UpstreamHost  string
	CursorFile    string
	PebbleOptions *events.PebblePersistOptions
}

func NewSplitter(conf SplitterConfig, nextCrawlers []string) (*Splitter, error) {
	var nextCrawlerURLs []*url.URL
	if len(nextCrawlers) > 0 {
		nextCrawlerURLs = make([]*url.URL, len(nextCrawlers))
		for i, tu := range nextCrawlers {
			var err error
			nextCrawlerURLs[i], err = url.Parse(tu)
			if err != nil {
				return nil, fmt.Errorf("failed to parse next-crawler url: %w", err)
			}
			log.Infow("configuring relay for requestCrawl", "host", nextCrawlerURLs[i])
		}
	}

<<<<<<< HEAD
	s := &Splitter{
		conf:         conf,
		consumers:    make(map[uint64]*SocketConsumer),
		httpC:        util.RobustHTTPClient(),
		nextCrawlers: nextCrawlerURLs,
=======
	erb := NewEventRingBuffer(20_000, 10_000)

	em := events.NewEventManager(erb)
	return &Splitter{
		conf:      conf,
		erb:       erb,
		events:    em,
		consumers: make(map[uint64]*SocketConsumer),
		log:       slog.Default().With("system", "splitter"),
>>>>>>> 7a4e0dc9
	}

	if conf.PebbleOptions == nil {
		// mem splitter
		erb := NewEventRingBuffer(20_000, 10_000)
<<<<<<< HEAD
		s.events = events.NewEventManager(erb)
=======

		em := events.NewEventManager(erb)
		return &Splitter{
			conf:      conf,
			erb:       erb,
			events:    em,
			consumers: make(map[uint64]*SocketConsumer),
			log:       slog.Default().With("system", "splitter"),
		}, nil
>>>>>>> 7a4e0dc9
	} else {
		pp, err := events.NewPebblePersistance(conf.PebbleOptions)
		if err != nil {
			return nil, err
		}
		go pp.GCThread(context.Background())
<<<<<<< HEAD
		s.events = events.NewEventManager(pp)
=======
		em := events.NewEventManager(pp)
		return &Splitter{
			conf:      conf,
			pp:        pp,
			events:    em,
			consumers: make(map[uint64]*SocketConsumer),
			log:       slog.Default().With("system", "splitter"),
		}, nil
>>>>>>> 7a4e0dc9
	}

	return s, nil
}
func NewDiskSplitter(host, path string, persistHours float64, maxBytes int64) (*Splitter, error) {
	ppopts := events.PebblePersistOptions{
		DbPath:          path,
		PersistDuration: time.Duration(float64(time.Hour) * persistHours),
		GCPeriod:        5 * time.Minute,
		MaxBytes:        uint64(maxBytes),
	}
	conf := SplitterConfig{
		UpstreamHost:  host,
		CursorFile:    "cursor-file",
		PebbleOptions: &ppopts,
	}
	pp, err := events.NewPebblePersistance(&ppopts)
	if err != nil {
		return nil, err
	}

	go pp.GCThread(context.Background())
	em := events.NewEventManager(pp)
	return &Splitter{
		conf:      conf,
		pp:        pp,
		events:    em,
		consumers: make(map[uint64]*SocketConsumer),
		log:       slog.Default().With("system", "splitter"),
	}, nil
}

func (s *Splitter) Start(addr string) error {
	var lc net.ListenConfig
	ctx, cancel := context.WithTimeout(context.Background(), time.Second*5)
	defer cancel()

	curs, err := s.getLastCursor()
	if err != nil {
		return fmt.Errorf("loading cursor failed: %w", err)
	}

	go s.subscribeWithRedialer(context.Background(), s.conf.UpstreamHost, curs)

	li, err := lc.Listen(ctx, "tcp", addr)
	if err != nil {
		return err
	}
	return s.StartWithListener(li)
}

func (s *Splitter) StartMetrics(listen string) error {
	http.Handle("/metrics", promhttp.Handler())
	return http.ListenAndServe(listen, nil)
}

func (s *Splitter) Shutdown() error {
	return nil
}

func (s *Splitter) StartWithListener(listen net.Listener) error {
	e := echo.New()
	e.HideBanner = true

	e.Use(middleware.CORSWithConfig(middleware.CORSConfig{
		AllowOrigins: []string{"*"},
		AllowHeaders: []string{echo.HeaderOrigin, echo.HeaderContentType, echo.HeaderAccept, echo.HeaderAuthorization},
	}))

	/*
		if !s.ssl {
			e.Use(middleware.LoggerWithConfig(middleware.LoggerConfig{
				Format: "method=${method}, uri=${uri}, status=${status} latency=${latency_human}\n",
			}))
		} else {
			e.Use(middleware.LoggerWithConfig(middleware.DefaultLoggerConfig))
		}
	*/

	e.Use(bgs.MetricsMiddleware)

	e.HTTPErrorHandler = func(err error, ctx echo.Context) {
		switch err := err.(type) {
		case *echo.HTTPError:
			if err2 := ctx.JSON(err.Code, map[string]any{
				"error": err.Message,
			}); err2 != nil {
				s.log.Error("Failed to write http error", "err", err2)
			}
		default:
			sendHeader := true
			if ctx.Path() == "/xrpc/com.atproto.sync.subscribeRepos" {
				sendHeader = false
			}

			s.log.Warn("HANDLER ERROR", "path", ctx.Path(), "err", err)

			if strings.HasPrefix(ctx.Path(), "/admin/") {
				ctx.JSON(500, map[string]any{
					"error": err.Error(),
				})
				return
			}

			if sendHeader {
				ctx.Response().WriteHeader(500)
			}
		}
	}

<<<<<<< HEAD
	// TODO: this API is temporary until we formalize what we want here

	e.POST("/xrpc/com.atproto.sync.requestCrawl", s.RequestCrawlHandler)
=======
>>>>>>> 7a4e0dc9
	e.GET("/xrpc/com.atproto.sync.subscribeRepos", s.EventsHandler)

	e.GET("/xrpc/_health", s.HandleHealthCheck)
	e.GET("/_health", s.HandleHealthCheck)
	e.GET("/", s.HandleHomeMessage)

	// In order to support booting on random ports in tests, we need to tell the
	// Echo instance it's already got a port, and then use its StartServer
	// method to re-use that listener.
	e.Listener = listen
	srv := &http.Server{}
	return e.StartServer(srv)
}

type HealthStatus struct {
	Status  string `json:"status"`
	Message string `json:"msg,omitempty"`
}

func (s *Splitter) HandleHealthCheck(c echo.Context) error {
	return c.JSON(200, HealthStatus{Status: "ok"})
}

<<<<<<< HEAD
type XRPCError struct {
	Message string `json:"message"`
}

func (s *Splitter) RequestCrawlHandler(c echo.Context) error {
	ctx := c.Request().Context()
	var body comatproto.SyncRequestCrawl_Input
	if err := c.Bind(&body); err != nil {
		return c.JSON(http.StatusBadRequest, XRPCError{Message: fmt.Sprintf("invalid body: %s", err)})
	}

	host := body.Hostname
	if host == "" {
		return echo.NewHTTPError(http.StatusBadRequest, "must pass hostname")
	}

	if !strings.HasPrefix(host, "http://") && !strings.HasPrefix(host, "https://") {
		host = "https://" + host
	}

	u, err := url.Parse(host)
	if err != nil {
		return echo.NewHTTPError(http.StatusBadRequest, "failed to parse hostname")
	}

	if u.Scheme == "http" {
		return echo.NewHTTPError(http.StatusBadRequest, "this server requires https")
	}
	if u.Path != "" {
		return echo.NewHTTPError(http.StatusBadRequest, "must pass hostname without path")
	}

	if u.Query().Encode() != "" {
		return echo.NewHTTPError(http.StatusBadRequest, "must pass hostname without query")
	}

	host = u.Host // potentially hostname:port

	clientHost := fmt.Sprintf("%s://%s", u.Scheme, host)

	xrpcC := &xrpc.Client{
		Host:   clientHost,
		Client: http.DefaultClient, // not using the client that auto-retries
	}

	desc, err := atproto.ServerDescribeServer(ctx, xrpcC)
	if err != nil {
		errMsg := fmt.Sprintf("requested host (%s) failed to respond to describe request", clientHost)
		return echo.NewHTTPError(http.StatusBadRequest, errMsg)
	}

	// Maybe we could do something with this response later
	_ = desc

	if len(s.nextCrawlers) != 0 {
		blob, err := json.Marshal(body)
		if err != nil {
			log.Warnw("could not forward requestCrawl, json err", "err", err)
		} else {
			go func(bodyBlob []byte) {
				for _, remote := range s.nextCrawlers {
					if remote == nil {
						continue
					}

					pu := remote.JoinPath("/xrpc/com.atproto.sync.requestCrawl")
					response, err := s.httpC.Post(pu.String(), "application/json", bytes.NewReader(bodyBlob))
					if response != nil && response.Body != nil {
						response.Body.Close()
					}
					if err != nil || response == nil {
						log.Warnw("requestCrawl forward failed", "host", remote, "err", err)
					} else if response.StatusCode != http.StatusOK {
						log.Warnw("requestCrawl forward failed", "host", remote, "status", response.Status)
					} else {
						log.Infow("requestCrawl forward successful", "host", remote)
					}
				}
			}(blob)
		}
	}

	return c.JSON(200, HealthStatus{Status: "ok"})
=======
var homeMessage string = `
          _      _
 _ _ __ _(_)_ _ | |__  _____ __ __
| '_/ _' | | ' \| '_ \/ _ \ V  V /
|_| \__,_|_|_||_|_.__/\___/\_/\_/

This is an atproto [https://atproto.com] firehose fanout service, running the 'rainbow' codebase [https://github.com/bluesky-social/indigo]

The firehose WebSocket path is at:  /xrpc/com.atproto.sync.subscribeRepos
`

func (s *Splitter) HandleHomeMessage(c echo.Context) error {
	return c.String(http.StatusOK, homeMessage)
>>>>>>> 7a4e0dc9
}

func (s *Splitter) EventsHandler(c echo.Context) error {
	var since *int64
	if sinceVal := c.QueryParam("cursor"); sinceVal != "" {
		sval, err := strconv.ParseInt(sinceVal, 10, 64)
		if err != nil {
			return err
		}
		since = &sval
	}

	ctx, cancel := context.WithCancel(c.Request().Context())
	defer cancel()

	// TODO: authhhh
	conn, err := websocket.Upgrade(c.Response(), c.Request(), c.Response().Header(), 10<<10, 10<<10)
	if err != nil {
		return fmt.Errorf("upgrading websocket: %w", err)
	}

	lastWriteLk := sync.Mutex{}
	lastWrite := time.Now()

	// Start a goroutine to ping the client every 30 seconds to check if it's
	// still alive. If the client doesn't respond to a ping within 5 seconds,
	// we'll close the connection and teardown the consumer.
	go func() {
		ticker := time.NewTicker(30 * time.Second)
		defer ticker.Stop()

		for {
			select {
			case <-ticker.C:
				lastWriteLk.Lock()
				lw := lastWrite
				lastWriteLk.Unlock()

				if time.Since(lw) < 30*time.Second {
					continue
				}

				if err := conn.WriteControl(websocket.PingMessage, []byte{}, time.Now().Add(5*time.Second)); err != nil {
					s.log.Error("failed to ping client", "err", err)
					cancel()
					return
				}
			case <-ctx.Done():
				return
			}
		}
	}()

	conn.SetPingHandler(func(message string) error {
		err := conn.WriteControl(websocket.PongMessage, []byte(message), time.Now().Add(time.Second*60))
		if err == websocket.ErrCloseSent {
			return nil
		} else if e, ok := err.(net.Error); ok && e.Temporary() {
			return nil
		}
		return err
	})

	// Start a goroutine to read messages from the client and discard them.
	go func() {
		for {
			_, _, err := conn.ReadMessage()
			if err != nil {
				s.log.Error("failed to read message from client", "err", err)
				cancel()
				return
			}
		}
	}()

	ident := c.RealIP() + "-" + c.Request().UserAgent()

	evts, cleanup, err := s.events.Subscribe(ctx, ident, func(evt *events.XRPCStreamEvent) bool { return true }, since)
	if err != nil {
		return err
	}
	defer cleanup()

	// Keep track of the consumer for metrics and admin endpoints
	consumer := SocketConsumer{
		RemoteAddr:  c.RealIP(),
		UserAgent:   c.Request().UserAgent(),
		ConnectedAt: time.Now(),
	}
	sentCounter := eventsSentCounter.WithLabelValues(consumer.RemoteAddr, consumer.UserAgent)
	consumer.EventsSent = sentCounter

	consumerID := s.registerConsumer(&consumer)
	defer s.cleanupConsumer(consumerID)

	s.log.Info("new consumer",
		"remote_addr", consumer.RemoteAddr,
		"user_agent", consumer.UserAgent,
		"cursor", since,
		"consumer_id", consumerID,
	)
	activeClientGauge.Inc()
	defer activeClientGauge.Dec()

	for {
		select {
		case evt, ok := <-evts:
			if !ok {
				s.log.Error("event stream closed unexpectedly")
				return nil
			}

			wc, err := conn.NextWriter(websocket.BinaryMessage)
			if err != nil {
				s.log.Error("failed to get next writer", "err", err)
				return err
			}

			if evt.Preserialized != nil {
				_, err = wc.Write(evt.Preserialized)
			} else {
				err = evt.Serialize(wc)
			}
			if err != nil {
				return fmt.Errorf("failed to write event: %w", err)
			}

			if err := wc.Close(); err != nil {
				s.log.Warn("failed to flush-close our event write", "err", err)
				return nil
			}

			lastWriteLk.Lock()
			lastWrite = time.Now()
			lastWriteLk.Unlock()
			sentCounter.Inc()
		case <-ctx.Done():
			return nil
		}
	}
}

type SocketConsumer struct {
	UserAgent   string
	RemoteAddr  string
	ConnectedAt time.Time
	EventsSent  promclient.Counter
}

func (s *Splitter) registerConsumer(c *SocketConsumer) uint64 {
	s.consumersLk.Lock()
	defer s.consumersLk.Unlock()

	id := s.nextConsumerID
	s.nextConsumerID++

	s.consumers[id] = c

	return id
}

func (s *Splitter) cleanupConsumer(id uint64) {
	s.consumersLk.Lock()
	defer s.consumersLk.Unlock()

	c := s.consumers[id]

	var m = &dto.Metric{}
	if err := c.EventsSent.Write(m); err != nil {
		s.log.Error("failed to get sent counter", "err", err)
	}

	s.log.Info("consumer disconnected",
		"consumer_id", id,
		"remote_addr", c.RemoteAddr,
		"user_agent", c.UserAgent,
		"events_sent", m.Counter.GetValue())

	delete(s.consumers, id)
}

func sleepForBackoff(b int) time.Duration {
	if b == 0 {
		return 0
	}

	if b < 50 {
		return time.Millisecond * time.Duration(rand.Intn(100)+(5*b))
	}

	return time.Second * 5
}

func (s *Splitter) subscribeWithRedialer(ctx context.Context, host string, cursor int64) {
	d := websocket.Dialer{}

	protocol := "wss"

	var backoff int
	for {
		select {
		case <-ctx.Done():
			return
		default:
		}

		header := http.Header{
			"User-Agent": []string{"bgs-rainbow-v0"},
		}

		var url string
		if cursor < 0 {
			url = fmt.Sprintf("%s://%s/xrpc/com.atproto.sync.subscribeRepos", protocol, host)
		} else {
			url = fmt.Sprintf("%s://%s/xrpc/com.atproto.sync.subscribeRepos?cursor=%d", protocol, host, cursor)
		}
		con, res, err := d.DialContext(ctx, url, header)
		if err != nil {
			s.log.Warn("dialing failed", "host", host, "err", err, "backoff", backoff)
			time.Sleep(sleepForBackoff(backoff))
			backoff++

			continue
		}

		s.log.Info("event subscription response", "code", res.StatusCode)

		if err := s.handleConnection(ctx, host, con, &cursor); err != nil {
			s.log.Warn("connection failed", "host", host, "err", err)
		}
	}
}

func (s *Splitter) handleConnection(ctx context.Context, host string, con *websocket.Conn, lastCursor *int64) error {
	ctx, cancel := context.WithCancel(ctx)
	defer cancel()

	sched := sequential.NewScheduler("splitter", func(ctx context.Context, evt *events.XRPCStreamEvent) error {
		seq := events.SequenceForEvent(evt)
		if seq < 0 {
			// ignore info events and other unsupported types
			return nil
		}

		if err := s.events.AddEvent(ctx, evt); err != nil {
			return err
		}

		if seq%5000 == 0 {
			// TODO: don't need this after we move to getting seq from pebble
			if err := s.writeCursor(seq); err != nil {
				s.log.Error("write cursor failed", "err", err)
			}
		}

		*lastCursor = seq
		return nil
	})

	return events.HandleRepoStream(ctx, con, sched, nil)
}

func (s *Splitter) getLastCursor() (int64, error) {
	if s.pp != nil {
		seq, millis, _, err := s.pp.GetLast(context.Background())
		if err == nil {
			s.log.Debug("got last cursor from pebble", "seq", seq, "millis", millis)
			return seq, nil
		} else if errors.Is(err, events.ErrNoLast) {
			s.log.Info("pebble no last")
		} else {
			s.log.Error("pebble seq fail", "err", err)
		}
	}

	fi, err := os.Open(s.conf.CursorFile)
	if err != nil {
		if os.IsNotExist(err) {
			return -1, nil
		}
		return -1, err
	}

	b, err := io.ReadAll(fi)
	if err != nil {
		return -1, err
	}

	v, err := strconv.ParseInt(string(b), 10, 64)
	if err != nil {
		return -1, err
	}

	return v, nil
}

func (s *Splitter) writeCursor(curs int64) error {
	return os.WriteFile(s.conf.CursorFile, []byte(fmt.Sprint(curs)), 0664)
}<|MERGE_RESOLUTION|>--- conflicted
+++ resolved
@@ -45,12 +45,10 @@
 
 	conf SplitterConfig
 
-<<<<<<< HEAD
 	httpC        *http.Client
 	nextCrawlers []*url.URL
-=======
+
 	log *slog.Logger
->>>>>>> 7a4e0dc9
 }
 
 type SplitterConfig struct {
@@ -73,59 +71,27 @@
 		}
 	}
 
-<<<<<<< HEAD
 	s := &Splitter{
 		conf:         conf,
 		consumers:    make(map[uint64]*SocketConsumer),
 		httpC:        util.RobustHTTPClient(),
 		nextCrawlers: nextCrawlerURLs,
-=======
-	erb := NewEventRingBuffer(20_000, 10_000)
-
-	em := events.NewEventManager(erb)
-	return &Splitter{
-		conf:      conf,
-		erb:       erb,
-		events:    em,
-		consumers: make(map[uint64]*SocketConsumer),
-		log:       slog.Default().With("system", "splitter"),
->>>>>>> 7a4e0dc9
+		log:          slog.Default().With("system", "splitter"),
 	}
 
 	if conf.PebbleOptions == nil {
 		// mem splitter
 		erb := NewEventRingBuffer(20_000, 10_000)
-<<<<<<< HEAD
+		s.erb = erb
 		s.events = events.NewEventManager(erb)
-=======
-
-		em := events.NewEventManager(erb)
-		return &Splitter{
-			conf:      conf,
-			erb:       erb,
-			events:    em,
-			consumers: make(map[uint64]*SocketConsumer),
-			log:       slog.Default().With("system", "splitter"),
-		}, nil
->>>>>>> 7a4e0dc9
 	} else {
 		pp, err := events.NewPebblePersistance(conf.PebbleOptions)
 		if err != nil {
 			return nil, err
 		}
 		go pp.GCThread(context.Background())
-<<<<<<< HEAD
+		s.pp = pp
 		s.events = events.NewEventManager(pp)
-=======
-		em := events.NewEventManager(pp)
-		return &Splitter{
-			conf:      conf,
-			pp:        pp,
-			events:    em,
-			consumers: make(map[uint64]*SocketConsumer),
-			log:       slog.Default().With("system", "splitter"),
-		}, nil
->>>>>>> 7a4e0dc9
 	}
 
 	return s, nil
@@ -236,12 +202,9 @@
 		}
 	}
 
-<<<<<<< HEAD
 	// TODO: this API is temporary until we formalize what we want here
 
 	e.POST("/xrpc/com.atproto.sync.requestCrawl", s.RequestCrawlHandler)
-=======
->>>>>>> 7a4e0dc9
 	e.GET("/xrpc/com.atproto.sync.subscribeRepos", s.EventsHandler)
 
 	e.GET("/xrpc/_health", s.HandleHealthCheck)
@@ -265,7 +228,6 @@
 	return c.JSON(200, HealthStatus{Status: "ok"})
 }
 
-<<<<<<< HEAD
 type XRPCError struct {
 	Message string `json:"message"`
 }
@@ -349,7 +311,8 @@
 	}
 
 	return c.JSON(200, HealthStatus{Status: "ok"})
-=======
+}
+
 var homeMessage string = `
           _      _
  _ _ __ _(_)_ _ | |__  _____ __ __
@@ -363,7 +326,6 @@
 
 func (s *Splitter) HandleHomeMessage(c echo.Context) error {
 	return c.String(http.StatusOK, homeMessage)
->>>>>>> 7a4e0dc9
 }
 
 func (s *Splitter) EventsHandler(c echo.Context) error {
