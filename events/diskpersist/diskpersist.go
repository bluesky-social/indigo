--- conflicted
+++ resolved
@@ -456,13 +456,8 @@
 	switch {
 	case e.RepoCommit != nil:
 		e.RepoCommit.Seq = seq
-<<<<<<< HEAD
-=======
 	case e.RepoSync != nil:
 		e.RepoSync.Seq = seq
-	case e.RepoHandle != nil:
-		e.RepoHandle.Seq = seq
->>>>>>> 1c879a77
 	case e.RepoIdentity != nil:
 		e.RepoIdentity.Seq = seq
 	case e.RepoAccount != nil:
@@ -513,21 +508,12 @@
 		if err := e.RepoCommit.MarshalCBOR(cw); err != nil {
 			return fmt.Errorf("failed to marshal: %w", err)
 		}
-<<<<<<< HEAD
-=======
 	case e.RepoSync != nil:
 		evtKind = evtKindSync
 		did = e.RepoSync.Did
 		if err := e.RepoSync.MarshalCBOR(cw); err != nil {
 			return fmt.Errorf("failed to marshal: %w", err)
 		}
-	case e.RepoHandle != nil:
-		evtKind = evtKindHandle
-		did = e.RepoHandle.Did
-		if err := e.RepoHandle.MarshalCBOR(cw); err != nil {
-			return fmt.Errorf("failed to marshal: %w", err)
-		}
->>>>>>> 1c879a77
 	case e.RepoIdentity != nil:
 		evtKind = evtKindIdentity
 		did = e.RepoIdentity.Did
@@ -752,8 +738,6 @@
 			if err := cb(&events.XRPCStreamEvent{RepoCommit: &evt}); err != nil {
 				return nil, err
 			}
-<<<<<<< HEAD
-=======
 		case evtKindSync:
 			var evt atproto.SyncSubscribeRepos_Sync
 			if err := evt.UnmarshalCBOR(io.LimitReader(bufr, h.Len64())); err != nil {
@@ -763,16 +747,6 @@
 			if err := cb(&events.XRPCStreamEvent{RepoSync: &evt}); err != nil {
 				return nil, err
 			}
-		case evtKindHandle:
-			var evt atproto.SyncSubscribeRepos_Handle
-			if err := evt.UnmarshalCBOR(io.LimitReader(bufr, h.Len64())); err != nil {
-				return nil, err
-			}
-			evt.Seq = h.Seq
-			if err := cb(&events.XRPCStreamEvent{RepoHandle: &evt}); err != nil {
-				return nil, err
-			}
->>>>>>> 1c879a77
 		case evtKindIdentity:
 			var evt atproto.SyncSubscribeRepos_Identity
 			if err := evt.UnmarshalCBOR(io.LimitReader(bufr, h.Len64())); err != nil {
