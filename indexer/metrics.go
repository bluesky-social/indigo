package indexer

import (
	"github.com/prometheus/client_golang/prometheus"
	"github.com/prometheus/client_golang/prometheus/promauto"
)

var referencesCrawled = promauto.NewCounter(prometheus.CounterOpts{
	Name: "indexer_references_crawled",
	Help: "Number of references crawled",
})

var externalUserCreationAttempts = promauto.NewCounter(prometheus.CounterOpts{
	Name: "indexer_external_user_creation_attempts",
	Help: "Number of external user creation attempts",
})

var userCrawlsEnqueued = promauto.NewCounter(prometheus.CounterOpts{
	Name: "indexer_user_crawls_enqueued",
	Help: "Number of user crawls enqueued",
})

var reposFetched = promauto.NewCounterVec(prometheus.CounterOpts{
	Name: "indexer_repos_fetched",
	Help: "Number of repos fetched",
}, []string{"status"})

var catchupEventsEnqueued = promauto.NewCounterVec(prometheus.CounterOpts{
	Name: "indexer_catchup_events_enqueued",
	Help: "Number of catchup events enqueued",
}, []string{"how"})

var catchupEventsProcessed = promauto.NewCounter(prometheus.CounterOpts{
	Name: "indexer_catchup_events_processed",
	Help: "Number of catchup events processed",
})

<<<<<<< HEAD
var usersAddedToCatchupQueue = promauto.NewCounter(prometheus.CounterOpts{
	Name: "indexer_users_added_to_catchup_queue",
	Help: "Number of users added to catchup queue",
=======
var catchupEventsFailed = promauto.NewCounterVec(prometheus.CounterOpts{
	Name: "indexer_catchup_events_failed",
	Help: "Number of catchup events processed",
}, []string{"err"})

var catchupReposGauge = promauto.NewGauge(prometheus.GaugeOpts{
	Name: "indexer_catchup_repos",
	Help: "Number of repos waiting on catchup",
>>>>>>> 7a4e0dc9
})<|MERGE_RESOLUTION|>--- conflicted
+++ resolved
@@ -35,11 +35,11 @@
 	Help: "Number of catchup events processed",
 })
 
-<<<<<<< HEAD
 var usersAddedToCatchupQueue = promauto.NewCounter(prometheus.CounterOpts{
 	Name: "indexer_users_added_to_catchup_queue",
 	Help: "Number of users added to catchup queue",
-=======
+})
+
 var catchupEventsFailed = promauto.NewCounterVec(prometheus.CounterOpts{
 	Name: "indexer_catchup_events_failed",
 	Help: "Number of catchup events processed",
@@ -48,5 +48,4 @@
 var catchupReposGauge = promauto.NewGauge(prometheus.GaugeOpts{
 	Name: "indexer_catchup_repos",
 	Help: "Number of repos waiting on catchup",
->>>>>>> 7a4e0dc9
 })