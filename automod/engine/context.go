package engine

import (
	"context"
	"fmt"
	"log/slog"

	toolsozone "github.com/bluesky-social/indigo/api/ozone"
	"github.com/bluesky-social/indigo/atproto/identity"
	"github.com/bluesky-social/indigo/atproto/syntax"
)

// The primary interface exposed to rules. All other contexts derive from this "base" struct.
type BaseContext struct {
	// Actual golang "context.Context", if needed for timeouts etc
	Ctx context.Context
	// Any errors encountered while processing methods on this struct (or sub-types) get rolled up in this nullable field
	Err error
	// slog logger handle, with event-specific structured fields pre-populated. Pointer, but expected to never be nil.
	Logger *slog.Logger

	engine  *Engine // NOTE: pointer, but expected never to be nil
	effects *Effects
}

// Both a useful context on it's own (eg, for identity events), and extended by other context types.
type AccountContext struct {
	BaseContext

	Account AccountMeta
}

// Represents a repository operation on a single record: create, update, delete, etc.
type RecordContext struct {
	AccountContext

	RecordOp RecordOp
	// TODO: could consider adding commit-level metadata here. probably nullable if so, commit-level metadata isn't always available. might be best to do a separate event/context type for that
}

// Represents an ozone event on a subject account.
//
// TODO: for ozone events with a record subject (not account subject), should we extend RecordContext instead?
type OzoneEventContext struct {
	AccountContext

	Event OzoneEvent

	// Moderator team member (for ozone internal events) or account that created a report or appeal
	CreatorAccount AccountMeta

	// If the subject of the event is a record, this is the record metadata
	SubjectRecord *RecordMeta
}

var (
	CreateOp = "create"
	UpdateOp = "update"
	DeleteOp = "delete"
)

// Immutable
type RecordOp struct {
	// Indicates type of record mutation: create, update, or delete.
	// The term "action" is copied from com.atproto.sync.subscribeRepos#repoOp
	Action     string
	DID        syntax.DID
	Collection syntax.NSID
	RecordKey  syntax.RecordKey
	CID        *syntax.CID
	RecordCBOR []byte
}

// Immutable
type RecordMeta struct {
	DID        syntax.DID
	Collection syntax.NSID
	RecordKey  syntax.RecordKey
	CID        *syntax.CID
	// TODO: RecordCBOR []byte? optional?
}

type OzoneEvent struct {
	EventType  string
	EventID    int64
	CreatedAt  syntax.Datetime
	CreatedBy  syntax.DID
	SubjectDID syntax.DID
	SubjectURI *syntax.ATURI
	// TODO: SubjectBlobs []syntax.CID
	Event toolsozone.ModerationDefs_ModEventView_Event
}

// Originally intended for push notifications, but can also work for any inter-account notification.
type NotificationContext struct {
	AccountContext

	Recipient    AccountMeta
	Notification NotificationMeta
}

// Additional notification metadata, with fields aligning with the `app.bsky.notification.listNotifications` Lexicon schemas
type NotificationMeta struct {
	// Expected values are 'like', 'repost', 'follow', 'mention', 'reply', and 'quote'; arbitrary values may be added in the future.
	Reason string
	// The content (atproto record) which was the cause of this notification. Could be a post with a mention, or a like, follow, or repost record.
	Subject syntax.ATURI
}

// Checks that op has expected fields, based on the action type
func (op *RecordOp) Validate() error {
	switch op.Action {
	case CreateOp, UpdateOp:
		if op.RecordCBOR == nil || op.CID == nil {
			return fmt.Errorf("expected record create/update op to contain both value and CID")
		}
	case DeleteOp:
		if op.RecordCBOR != nil || op.CID != nil {
			return fmt.Errorf("expected record delete op to be empty")
		}
	default:
		return fmt.Errorf("unexpected record op action: %s", op.Action)
	}
	return nil
}

func (op *RecordOp) ATURI() syntax.ATURI {
	return syntax.ATURI(fmt.Sprintf("at://%s/%s/%s", op.DID, op.Collection, op.RecordKey))
}

// TODO: in the future *may* have an IdentityContext with an IdentityOp sub-field

// Access to engine's identity directory (without access to other engine fields)
func (c *BaseContext) Directory() identity.Directory {
	return c.engine.Directory
}

// request external state via engine (indirect)
func (c *BaseContext) GetCount(name, val, period string) int {
	out, err := c.engine.Counters.GetCount(c.Ctx, name, val, period)
	if err != nil {
		if nil == c.Err {
			c.Err = err
		}
		return 0
	}
	return out
}

func (c *BaseContext) GetCountDistinct(name, bucket, period string) int {
	out, err := c.engine.Counters.GetCountDistinct(c.Ctx, name, bucket, period)
	if err != nil {
		if nil == c.Err {
			c.Err = err
		}
		return 0
	}
	return out
}

func (c *BaseContext) InSet(name, val string) bool {
	out, err := c.engine.Sets.InSet(c.Ctx, name, val)
	if err != nil {
		if nil == c.Err {
			c.Err = err
		}
		return false
	}
	return out
}

// Returns a pointer to the underlying automod engine. This usually should NOT be used in rules.
//
// This is an escape hatch for hacking on the system before features get fully integerated in to the content API surface. The Engine API is not stable.
func (c *BaseContext) InternalEngine() *Engine {
	return c.engine
}

func NewAccountContext(ctx context.Context, eng *Engine, meta AccountMeta) AccountContext {
	return AccountContext{
		BaseContext: BaseContext{
			Ctx:     ctx,
			Err:     nil,
			Logger:  eng.Logger.With("did", meta.Identity.DID),
			engine:  eng,
			effects: &Effects{},
		},
		Account: meta,
	}
}

func NewRecordContext(ctx context.Context, eng *Engine, meta AccountMeta, op RecordOp) RecordContext {
	ac := NewAccountContext(ctx, eng, meta)
	ac.BaseContext.Logger = ac.BaseContext.Logger.With("collection", op.Collection, "rkey", op.RecordKey)
	return RecordContext{
		AccountContext: ac,
		RecordOp:       op,
	}
}

func NewNotificationContext(ctx context.Context, eng *Engine, sender, recipient AccountMeta, reason string, subject syntax.ATURI) NotificationContext {
	ac := NewAccountContext(ctx, eng, sender)
	ac.BaseContext.Logger = ac.BaseContext.Logger.With("recipient", recipient.Identity.DID, "reason", reason, "subject", subject.String())
	return NotificationContext{
		AccountContext: ac,
		Recipient:      recipient,
		Notification: NotificationMeta{
			Reason:  reason,
			Subject: subject,
		},
	}
}

// fetch relationship metadata between this account and another account
func (c *AccountContext) GetAccountRelationship(other syntax.DID) AccountRelationship {
	rel, err := c.engine.GetAccountRelationship(c.Ctx, c.Account.Identity.DID, other)
	if err != nil {
		if nil == c.Err {
			c.Err = err
		}
		return AccountRelationship{DID: other}
	}
	return *rel
}

// fetch account metadata for the given DID. if there is any problem with lookup, returns nil.
//
// TODO: should this take an AtIdentifier instead?
func (c *BaseContext) GetAccountMeta(did syntax.DID) *AccountMeta {

	ident, err := c.engine.Directory.LookupDID(c.Ctx, did)
	if err != nil {
		if nil == c.Err {
			c.Err = err
		}
		return nil
	}
	am, err := c.engine.GetAccountMeta(c.Ctx, ident)
	if err != nil {
		if nil == c.Err {
			c.Err = err
		}
		return nil
	}
	return am
}

// update effects (indirect) ======

func (c *BaseContext) Increment(name, val string) {
	c.effects.Increment(name, val)
}
func (c *BaseContext) ResetCounter(name, val string) {
	c.effects.ResetCounter(name, val)
}

func (c *BaseContext) IncrementDistinct(name, bucket, val string) {
	c.effects.IncrementDistinct(name, bucket, val)
}

func (c *BaseContext) IncrementPeriod(name, val string, period string) {
	c.effects.IncrementPeriod(name, val, period)
}

func (c *BaseContext) Notify(srv string) {
	c.effects.Notify(srv)
}

func (c *AccountContext) AddAccountFlag(val string) {
	c.effects.AddAccountFlag(val)
}

func (c *AccountContext) AddAccountLabel(val string) {
	c.effects.AddAccountLabel(val)
}

func (c *AccountContext) AddAccountTag(val string) {
	c.effects.AddAccountTag(val)
}

func (c *AccountContext) ReportAccount(reason, comment string) {
	c.effects.ReportAccount(reason, comment)
}

func (c *AccountContext) TakedownAccount() {
	c.effects.TakedownAccount()
}

<<<<<<< HEAD
func (c *AccountContext) ResolveAccountAppeal() {
	c.effects.ResolveAccountAppeal()
=======
func (c *AccountContext) EscalateAccount() {
	c.effects.EscalateAccount()
}

func (c *AccountContext) AcknowledgeAccount() {
	c.effects.AcknowledgeAccount()
>>>>>>> 05b87518
}

func (c *RecordContext) AddRecordFlag(val string) {
	c.effects.AddRecordFlag(val)
}

func (c *RecordContext) AddRecordLabel(val string) {
	c.effects.AddRecordLabel(val)
}

func (c *RecordContext) AddRecordTag(val string) {
	c.effects.AddRecordTag(val)
}

func (c *RecordContext) ReportRecord(reason, comment string) {
	c.effects.ReportRecord(reason, comment)
}

func (c *RecordContext) TakedownRecord() {
	c.effects.TakedownRecord()
}

func (c *RecordContext) ResolveRecordAppeal() {
	c.effects.ResolveRecordAppeal()
}

func (c *RecordContext) TakedownBlob(cid string) {
	c.effects.TakedownBlob(cid)
}

func (c *NotificationContext) Reject() {
	c.effects.Reject()
}<|MERGE_RESOLUTION|>--- conflicted
+++ resolved
@@ -286,17 +286,16 @@
 	c.effects.TakedownAccount()
 }
 
-<<<<<<< HEAD
 func (c *AccountContext) ResolveAccountAppeal() {
 	c.effects.ResolveAccountAppeal()
-=======
+}
+
 func (c *AccountContext) EscalateAccount() {
 	c.effects.EscalateAccount()
 }
 
 func (c *AccountContext) AcknowledgeAccount() {
 	c.effects.AcknowledgeAccount()
->>>>>>> 05b87518
 }
 
 func (c *RecordContext) AddRecordFlag(val string) {
