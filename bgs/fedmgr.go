--- conflicted
+++ resolved
@@ -426,11 +426,7 @@
 	return !s.newSubsDisabled
 }
 
-<<<<<<< HEAD
-func (s *Slurper) SubscribeToPds(ctx context.Context, host string, reg bool, adminOverride, sslUrl bool) error {
-=======
-func (s *Slurper) SubscribeToPds(ctx context.Context, host string, reg bool, adminOverride bool, rateOverrides *PDSRates) error {
->>>>>>> 6e7809a0
+func (s *Slurper) SubscribeToPds(ctx context.Context, host string, reg bool, adminOverride, sslUrl bool, rateOverrides *PDSRates) error {
 	// TODO: for performance, lock on the hostname instead of global
 	s.lk.Lock()
 	defer s.lk.Unlock()
