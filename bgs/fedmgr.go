package bgs

import (
	"context"
	"errors"
	"fmt"
	"log/slog"
	"math/rand"
	"strings"
	"sync"
	"time"

	"github.com/RussellLuo/slidingwindow"
	comatproto "github.com/bluesky-social/indigo/api/atproto"
	"github.com/bluesky-social/indigo/events"
	"github.com/bluesky-social/indigo/events/schedulers/parallel"
	"github.com/bluesky-social/indigo/models"
	"go.opentelemetry.io/otel"
	"golang.org/x/time/rate"

	"github.com/gorilla/websocket"
	pq "github.com/lib/pq"
	"gorm.io/gorm"
)

var log = slog.Default().With("system", "bgs")

type IndexCallback func(context.Context, *models.PDS, *events.XRPCStreamEvent) error

// TODO: rename me
type Slurper struct {
	cb IndexCallback

	db *gorm.DB

	lk     sync.Mutex
	active map[string]*activeSub

	LimitMux              sync.RWMutex
	Limiters              map[uint]*Limiters
	DefaultPerSecondLimit int64
	DefaultPerHourLimit   int64
	DefaultPerDayLimit    int64

	DefaultCrawlLimit rate.Limit
	DefaultRepoLimit  int64
	ConcurrencyPerPDS int64
	MaxQueuePerPDS    int64

	NewPDSPerDayLimiter *slidingwindow.Limiter

	newSubsDisabled bool
	trustedDomains  []string

	shutdownChan   chan bool
	shutdownResult chan []error

	ssl bool
}

type Limiters struct {
	PerSecond *slidingwindow.Limiter
	PerHour   *slidingwindow.Limiter
	PerDay    *slidingwindow.Limiter
}

type SlurperOptions struct {
	SSL                   bool
	DefaultPerSecondLimit int64
	DefaultPerHourLimit   int64
	DefaultPerDayLimit    int64
	DefaultCrawlLimit     rate.Limit
	DefaultRepoLimit      int64
	ConcurrencyPerPDS     int64
	MaxQueuePerPDS        int64
}

func DefaultSlurperOptions() *SlurperOptions {
	return &SlurperOptions{
		SSL:                   false,
		DefaultPerSecondLimit: 50,
		DefaultPerHourLimit:   2500,
		DefaultPerDayLimit:    20_000,
		DefaultCrawlLimit:     rate.Limit(5),
		DefaultRepoLimit:      100,
		ConcurrencyPerPDS:     100,
		MaxQueuePerPDS:        1_000,
	}
}

type activeSub struct {
	pds    *models.PDS
	lk     sync.RWMutex
	ctx    context.Context
	cancel func()
}

func NewSlurper(db *gorm.DB, cb IndexCallback, opts *SlurperOptions) (*Slurper, error) {
	if opts == nil {
		opts = DefaultSlurperOptions()
	}
	db.AutoMigrate(&SlurpConfig{})
	s := &Slurper{
		cb:                    cb,
		db:                    db,
		active:                make(map[string]*activeSub),
		Limiters:              make(map[uint]*Limiters),
		DefaultPerSecondLimit: opts.DefaultPerSecondLimit,
		DefaultPerHourLimit:   opts.DefaultPerHourLimit,
		DefaultPerDayLimit:    opts.DefaultPerDayLimit,
		DefaultCrawlLimit:     opts.DefaultCrawlLimit,
		DefaultRepoLimit:      opts.DefaultRepoLimit,
		ConcurrencyPerPDS:     opts.ConcurrencyPerPDS,
		MaxQueuePerPDS:        opts.MaxQueuePerPDS,
		ssl:                   opts.SSL,
		shutdownChan:          make(chan bool),
		shutdownResult:        make(chan []error),
	}
	if err := s.loadConfig(); err != nil {
		return nil, err
	}

	// Start a goroutine to flush cursors to the DB every 30s
	go func() {
		for {
			select {
			case <-s.shutdownChan:
				log.Info("flushing PDS cursors on shutdown")
				ctx := context.Background()
				ctx, span := otel.Tracer("feedmgr").Start(ctx, "CursorFlusherShutdown")
				defer span.End()
				var errs []error
				if errs = s.flushCursors(ctx); len(errs) > 0 {
					for _, err := range errs {
						log.Error("failed to flush cursors on shutdown", "err", err)
					}
				}
				log.Info("done flushing PDS cursors on shutdown")
				s.shutdownResult <- errs
				return
			case <-time.After(time.Second * 10):
				log.Debug("flushing PDS cursors")
				ctx := context.Background()
				ctx, span := otel.Tracer("feedmgr").Start(ctx, "CursorFlusher")
				defer span.End()
				if errs := s.flushCursors(ctx); len(errs) > 0 {
					for _, err := range errs {
						log.Error("failed to flush cursors", "err", err)
					}
				}
				log.Debug("done flushing PDS cursors")
			}
		}
	}()

	return s, nil
}

func windowFunc() (slidingwindow.Window, slidingwindow.StopFunc) {
	return slidingwindow.NewLocalWindow()
}

func (s *Slurper) GetLimiters(pdsID uint) *Limiters {
	s.LimitMux.RLock()
	defer s.LimitMux.RUnlock()
	return s.Limiters[pdsID]
}

func (s *Slurper) GetOrCreateLimiters(pdsID uint, perSecLimit int64, perHourLimit int64, perDayLimit int64) *Limiters {
	s.LimitMux.RLock()
	defer s.LimitMux.RUnlock()
	lim, ok := s.Limiters[pdsID]
	if !ok {
		perSec, _ := slidingwindow.NewLimiter(time.Second, perSecLimit, windowFunc)
		perHour, _ := slidingwindow.NewLimiter(time.Hour, perHourLimit, windowFunc)
		perDay, _ := slidingwindow.NewLimiter(time.Hour*24, perDayLimit, windowFunc)
		lim = &Limiters{
			PerSecond: perSec,
			PerHour:   perHour,
			PerDay:    perDay,
		}
		s.Limiters[pdsID] = lim
	}

	return lim
}

func (s *Slurper) SetLimits(pdsID uint, perSecLimit int64, perHourLimit int64, perDayLimit int64) {
	s.LimitMux.Lock()
	defer s.LimitMux.Unlock()
	lim, ok := s.Limiters[pdsID]
	if !ok {
		perSec, _ := slidingwindow.NewLimiter(time.Second, perSecLimit, windowFunc)
		perHour, _ := slidingwindow.NewLimiter(time.Hour, perHourLimit, windowFunc)
		perDay, _ := slidingwindow.NewLimiter(time.Hour*24, perDayLimit, windowFunc)
		lim = &Limiters{
			PerSecond: perSec,
			PerHour:   perHour,
			PerDay:    perDay,
		}
		s.Limiters[pdsID] = lim
	}

	lim.PerSecond.SetLimit(perSecLimit)
	lim.PerHour.SetLimit(perHourLimit)
	lim.PerDay.SetLimit(perDayLimit)
}

// Shutdown shuts down the slurper
func (s *Slurper) Shutdown() []error {
	s.shutdownChan <- true
	log.Info("waiting for slurper shutdown")
	errs := <-s.shutdownResult
	if len(errs) > 0 {
		for _, err := range errs {
			log.Error("shutdown error", "err", err)
		}
	}
	log.Info("slurper shutdown complete")
	return errs
}

func (s *Slurper) loadConfig() error {
	var sc SlurpConfig
	if err := s.db.Find(&sc).Error; err != nil {
		return err
	}

	if sc.ID == 0 {
		if err := s.db.Create(&SlurpConfig{}).Error; err != nil {
			return err
		}
	}

	s.newSubsDisabled = sc.NewSubsDisabled
	s.trustedDomains = sc.TrustedDomains

	s.NewPDSPerDayLimiter, _ = slidingwindow.NewLimiter(time.Hour*24, sc.NewPDSPerDayLimit, windowFunc)

	return nil
}

type SlurpConfig struct {
	gorm.Model

	NewSubsDisabled   bool
	TrustedDomains    pq.StringArray `gorm:"type:text[]"`
	NewPDSPerDayLimit int64
}

func (s *Slurper) SetNewSubsDisabled(dis bool) error {
	s.lk.Lock()
	defer s.lk.Unlock()

	if err := s.db.Model(SlurpConfig{}).Where("id = 1").Update("new_subs_disabled", dis).Error; err != nil {
		return err
	}

	s.newSubsDisabled = dis
	return nil
}

func (s *Slurper) GetNewSubsDisabledState() bool {
	s.lk.Lock()
	defer s.lk.Unlock()
	return s.newSubsDisabled
}

func (s *Slurper) SetNewPDSPerDayLimit(limit int64) error {
	s.lk.Lock()
	defer s.lk.Unlock()

	if err := s.db.Model(SlurpConfig{}).Where("id = 1").Update("new_pds_per_day_limit", limit).Error; err != nil {
		return err
	}

	s.NewPDSPerDayLimiter.SetLimit(limit)
	return nil
}

func (s *Slurper) GetNewPDSPerDayLimit() int64 {
	s.lk.Lock()
	defer s.lk.Unlock()
	return s.NewPDSPerDayLimiter.Limit()
}

func (s *Slurper) AddTrustedDomain(domain string) error {
	s.lk.Lock()
	defer s.lk.Unlock()

	if err := s.db.Model(SlurpConfig{}).Where("id = 1").Update("trusted_domains", gorm.Expr("array_append(trusted_domains, ?)", domain)).Error; err != nil {
		return err
	}

	s.trustedDomains = append(s.trustedDomains, domain)
	return nil
}

func (s *Slurper) RemoveTrustedDomain(domain string) error {
	s.lk.Lock()
	defer s.lk.Unlock()

	if err := s.db.Model(SlurpConfig{}).Where("id = 1").Update("trusted_domains", gorm.Expr("array_remove(trusted_domains, ?)", domain)).Error; err != nil {
		if errors.Is(err, gorm.ErrRecordNotFound) {
			return nil
		}
		return err
	}

	for i, d := range s.trustedDomains {
		if d == domain {
			s.trustedDomains = append(s.trustedDomains[:i], s.trustedDomains[i+1:]...)
			break
		}
	}

	return nil
}

func (s *Slurper) SetTrustedDomains(domains []string) error {
	s.lk.Lock()
	defer s.lk.Unlock()

	if err := s.db.Model(SlurpConfig{}).Where("id = 1").Update("trusted_domains", domains).Error; err != nil {
		return err
	}

	s.trustedDomains = domains
	return nil
}

func (s *Slurper) GetTrustedDomains() []string {
	s.lk.Lock()
	defer s.lk.Unlock()
	return s.trustedDomains
}

var ErrNewSubsDisabled = fmt.Errorf("new subscriptions temporarily disabled")

// Checks whether a host is allowed to be subscribed to
// must be called with the slurper lock held
func (s *Slurper) canSlurpHost(host string) bool {
	// Check if we're over the limit for new PDSs today
	if !s.NewPDSPerDayLimiter.Allow() {
		return false
	}

	// Check if the host is a trusted domain
	for _, d := range s.trustedDomains {
		// If the domain starts with a *., it's a wildcard
		if strings.HasPrefix(d, "*.") {
			// Cut off the * so we have .domain.com
			if strings.HasSuffix(host, strings.TrimPrefix(d, "*")) {
				return true
			}
		} else {
			if host == d {
				return true
			}
		}
	}

	return !s.newSubsDisabled
}

func (s *Slurper) SubscribeToPds(ctx context.Context, host string, reg bool, adminOverride bool) error {
	// TODO: for performance, lock on the hostname instead of global
	s.lk.Lock()
	defer s.lk.Unlock()

	_, ok := s.active[host]
	if ok {
		return nil
	}

	var peering models.PDS
	if err := s.db.Find(&peering, "host = ?", host).Error; err != nil {
		return err
	}

	if peering.Blocked {
		return fmt.Errorf("cannot subscribe to blocked pds")
	}

	if peering.ID == 0 {
		if !adminOverride && !s.canSlurpHost(host) {
			return ErrNewSubsDisabled
		}
		// New PDS!
		npds := models.PDS{
			Host:             host,
			SSL:              s.ssl,
			Registered:       reg,
			RateLimit:        float64(s.DefaultPerSecondLimit),
			HourlyEventLimit: s.DefaultPerHourLimit,
			DailyEventLimit:  s.DefaultPerDayLimit,
			CrawlRateLimit:   float64(s.DefaultCrawlLimit),
			RepoLimit:        s.DefaultRepoLimit,
		}
		if err := s.db.Create(&npds).Error; err != nil {
			return err
		}

		peering = npds
	}

	if !peering.Registered && reg {
		peering.Registered = true
		if err := s.db.Model(models.PDS{}).Where("id = ?", peering.ID).Update("registered", true).Error; err != nil {
			return err
		}
	}

	ctx, cancel := context.WithCancel(ctx)
	sub := activeSub{
		pds:    &peering,
		ctx:    ctx,
		cancel: cancel,
	}
	s.active[host] = &sub

	s.GetOrCreateLimiters(peering.ID, int64(peering.RateLimit), peering.HourlyEventLimit, peering.DailyEventLimit)

	go s.subscribeWithRedialer(ctx, &peering, &sub)

	return nil
}

func (s *Slurper) RestartAll() error {
	s.lk.Lock()
	defer s.lk.Unlock()

	var all []models.PDS
	if err := s.db.Find(&all, "registered = true AND blocked = false").Error; err != nil {
		return err
	}

	for _, pds := range all {
		pds := pds

		ctx, cancel := context.WithCancel(context.Background())
		sub := activeSub{
			pds:    &pds,
			ctx:    ctx,
			cancel: cancel,
		}
		s.active[pds.Host] = &sub

		// Check if we've already got a limiter for this PDS
		s.GetOrCreateLimiters(pds.ID, int64(pds.RateLimit), pds.HourlyEventLimit, pds.DailyEventLimit)
		go s.subscribeWithRedialer(ctx, &pds, &sub)
	}

	return nil
}

func (s *Slurper) subscribeWithRedialer(ctx context.Context, host *models.PDS, sub *activeSub) {
	defer func() {
		s.lk.Lock()
		defer s.lk.Unlock()

		delete(s.active, host.Host)
	}()

	d := websocket.Dialer{
		HandshakeTimeout: time.Second * 5,
	}

	protocol := "ws"
	if s.ssl {
		protocol = "wss"
	}

	// Special case `.host.bsky.network` PDSs to rewind cursor by 200 events to smooth over unclean shutdowns
	if strings.HasSuffix(host.Host, ".host.bsky.network") && host.Cursor > 200 {
		host.Cursor -= 200
	}

	cursor := host.Cursor

	connectedInbound.Inc()
	defer connectedInbound.Dec()
	// TODO:? maybe keep a gauge of 'in retry backoff' sources?

	var backoff int
	for {
		select {
		case <-ctx.Done():
			return
		default:
		}

		url := fmt.Sprintf("%s://%s/xrpc/com.atproto.sync.subscribeRepos?cursor=%d", protocol, host.Host, cursor)
		con, res, err := d.DialContext(ctx, url, nil)
		if err != nil {
			log.Warn("dialing failed", "pdsHost", host.Host, "err", err, "backoff", backoff)
			time.Sleep(sleepForBackoff(backoff))
			backoff++

			if backoff > 15 {
				log.Warn("pds does not appear to be online, disabling for now", "pdsHost", host.Host)
				if err := s.db.Model(&models.PDS{}).Where("id = ?", host.ID).Update("registered", false).Error; err != nil {
					log.Error("failed to unregister failing pds", "err", err)
				}

				return
			}

			continue
		}

		log.Info("event subscription response", "code", res.StatusCode)

		curCursor := cursor
		if err := s.handleConnection(ctx, host, con, &cursor, sub); err != nil {
			if errors.Is(err, ErrTimeoutShutdown) {
				log.Info("shutting down pds subscription after timeout", "host", host.Host, "time", EventsTimeout)
				return
			}
			log.Warn("connection to failed", "host", host.Host, "err", err)
		}

		if cursor > curCursor {
			backoff = 0
		}
	}
}

func sleepForBackoff(b int) time.Duration {
	if b == 0 {
		return 0
	}

	if b < 10 {
		return (time.Duration(b) * 2) + (time.Millisecond * time.Duration(rand.Intn(1000)))
	}

	return time.Second * 30
}

var ErrTimeoutShutdown = fmt.Errorf("timed out waiting for new events")

var EventsTimeout = time.Minute

func (s *Slurper) handleConnection(ctx context.Context, host *models.PDS, con *websocket.Conn, lastCursor *int64, sub *activeSub) error {
	ctx, cancel := context.WithCancel(ctx)
	defer cancel()

	rsc := &events.RepoStreamCallbacks{
		RepoCommit: func(evt *comatproto.SyncSubscribeRepos_Commit) error {
<<<<<<< HEAD
			log.Debugw("got remote repo event", "pdsHost", host.Host, "repo", evt.Repo, "seq", evt.Seq)
			if err := s.cb(ctx, host, &events.XRPCStreamEvent{
=======
			log.Debug("got remote repo event", "pdsHost", host.Host, "repo", evt.Repo, "seq", evt.Seq)
			if err := s.cb(context.TODO(), host, &events.XRPCStreamEvent{
>>>>>>> dd43c550
				RepoCommit: evt,
			}); err != nil {
				log.Error("failed handling event", "host", host.Host, "seq", evt.Seq, "err", err)
			}
			*lastCursor = evt.Seq

			if err := s.updateCursor(sub, *lastCursor); err != nil {
				return fmt.Errorf("updating cursor: %w", err)
			}

			return nil
		},
		RepoHandle: func(evt *comatproto.SyncSubscribeRepos_Handle) error {
<<<<<<< HEAD
			log.Infow("got remote handle update event", "pdsHost", host.Host, "did", evt.Did, "handle", evt.Handle)
			if err := s.cb(ctx, host, &events.XRPCStreamEvent{
=======
			log.Info("got remote handle update event", "pdsHost", host.Host, "did", evt.Did, "handle", evt.Handle)
			if err := s.cb(context.TODO(), host, &events.XRPCStreamEvent{
>>>>>>> dd43c550
				RepoHandle: evt,
			}); err != nil {
				log.Error("failed handling event", "host", host.Host, "seq", evt.Seq, "err", err)
			}
			*lastCursor = evt.Seq

			if err := s.updateCursor(sub, *lastCursor); err != nil {
				return fmt.Errorf("updating cursor: %w", err)
			}

			return nil
		},
		RepoMigrate: func(evt *comatproto.SyncSubscribeRepos_Migrate) error {
<<<<<<< HEAD
			log.Infow("got remote repo migrate event", "pdsHost", host.Host, "did", evt.Did, "migrateTo", evt.MigrateTo)
			if err := s.cb(ctx, host, &events.XRPCStreamEvent{
=======
			log.Info("got remote repo migrate event", "pdsHost", host.Host, "did", evt.Did, "migrateTo", evt.MigrateTo)
			if err := s.cb(context.TODO(), host, &events.XRPCStreamEvent{
>>>>>>> dd43c550
				RepoMigrate: evt,
			}); err != nil {
				log.Error("failed handling event", "host", host.Host, "seq", evt.Seq, "err", err)
			}
			*lastCursor = evt.Seq

			if err := s.updateCursor(sub, *lastCursor); err != nil {
				return fmt.Errorf("updating cursor: %w", err)
			}

			return nil
		},
		RepoTombstone: func(evt *comatproto.SyncSubscribeRepos_Tombstone) error {
<<<<<<< HEAD
			log.Infow("got remote repo tombstone event", "pdsHost", host.Host, "did", evt.Did)
			if err := s.cb(ctx, host, &events.XRPCStreamEvent{
=======
			log.Info("got remote repo tombstone event", "pdsHost", host.Host, "did", evt.Did)
			if err := s.cb(context.TODO(), host, &events.XRPCStreamEvent{
>>>>>>> dd43c550
				RepoTombstone: evt,
			}); err != nil {
				log.Error("failed handling event", "host", host.Host, "seq", evt.Seq, "err", err)
			}
			*lastCursor = evt.Seq

			if err := s.updateCursor(sub, *lastCursor); err != nil {
				return fmt.Errorf("updating cursor: %w", err)
			}

			return nil
		},
		RepoInfo: func(info *comatproto.SyncSubscribeRepos_Info) error {
			log.Info("info event", "name", info.Name, "message", info.Message, "pdsHost", host.Host)
			return nil
		},
		RepoIdentity: func(ident *comatproto.SyncSubscribeRepos_Identity) error {
<<<<<<< HEAD
			log.Infow("identity event", "did", ident.Did)
			if err := s.cb(ctx, host, &events.XRPCStreamEvent{
=======
			log.Info("identity event", "did", ident.Did)
			if err := s.cb(context.TODO(), host, &events.XRPCStreamEvent{
>>>>>>> dd43c550
				RepoIdentity: ident,
			}); err != nil {
				log.Error("failed handling event", "host", host.Host, "seq", ident.Seq, "err", err)
			}
			*lastCursor = ident.Seq

			if err := s.updateCursor(sub, *lastCursor); err != nil {
				return fmt.Errorf("updating cursor: %w", err)
			}

			return nil
		},
		RepoAccount: func(acct *comatproto.SyncSubscribeRepos_Account) error {
<<<<<<< HEAD
			log.Infow("account event", "did", acct.Did, "status", acct.Status)
			if err := s.cb(ctx, host, &events.XRPCStreamEvent{
=======
			log.Info("account event", "did", acct.Did, "status", acct.Status)
			if err := s.cb(context.TODO(), host, &events.XRPCStreamEvent{
>>>>>>> dd43c550
				RepoAccount: acct,
			}); err != nil {
				log.Error("failed handling event", "host", host.Host, "seq", acct.Seq, "err", err)
			}
			*lastCursor = acct.Seq

			if err := s.updateCursor(sub, *lastCursor); err != nil {
				return fmt.Errorf("updating cursor: %w", err)
			}

			return nil
		},
		// TODO: all the other event types (handle change, migration, etc)
		Error: func(errf *events.ErrorFrame) error {
			switch errf.Error {
			case "FutureCursor":
				// if we get a FutureCursor frame, reset our sequence number for this host
				if err := s.db.Table("pds").Where("id = ?", host.ID).Update("cursor", 0).Error; err != nil {
					return err
				}

				*lastCursor = 0
				return fmt.Errorf("got FutureCursor frame, reset cursor tracking for host")
			default:
				return fmt.Errorf("error frame: %s: %s", errf.Error, errf.Message)
			}
		},
	}

	lims := s.GetOrCreateLimiters(host.ID, int64(host.RateLimit), host.HourlyEventLimit, host.DailyEventLimit)

	limiters := []*slidingwindow.Limiter{
		lims.PerSecond,
		lims.PerHour,
		lims.PerDay,
	}

	instrumentedRSC := events.NewInstrumentedRepoStreamCallbacks(limiters, rsc.EventHandler)

	pool := parallel.NewScheduler(
		100,
		1_000,
		con.RemoteAddr().String(),
		instrumentedRSC.EventHandler,
	)
	return events.HandleRepoStream(ctx, con, pool, nil)
}

func (s *Slurper) updateCursor(sub *activeSub, curs int64) error {
	sub.lk.Lock()
	defer sub.lk.Unlock()
	sub.pds.Cursor = curs
	return nil
}

type cursorSnapshot struct {
	id     uint
	cursor int64
}

// flushCursors updates the PDS cursors in the DB for all active subscriptions
func (s *Slurper) flushCursors(ctx context.Context) []error {
	ctx, span := otel.Tracer("feedmgr").Start(ctx, "flushCursors")
	defer span.End()

	var cursors []cursorSnapshot

	s.lk.Lock()
	// Iterate over active subs and copy the current cursor
	for _, sub := range s.active {
		sub.lk.RLock()
		cursors = append(cursors, cursorSnapshot{
			id:     sub.pds.ID,
			cursor: sub.pds.Cursor,
		})
		sub.lk.RUnlock()
	}
	s.lk.Unlock()

	errs := []error{}

	tx := s.db.WithContext(ctx).Begin()
	for _, cursor := range cursors {
		if err := tx.WithContext(ctx).Model(models.PDS{}).Where("id = ?", cursor.id).UpdateColumn("cursor", cursor.cursor).Error; err != nil {
			errs = append(errs, err)
		}
	}
	if err := tx.WithContext(ctx).Commit().Error; err != nil {
		errs = append(errs, err)
	}

	return errs
}

func (s *Slurper) GetActiveList() []string {
	s.lk.Lock()
	defer s.lk.Unlock()
	var out []string
	for k := range s.active {
		out = append(out, k)
	}

	return out
}

var ErrNoActiveConnection = fmt.Errorf("no active connection to host")

func (s *Slurper) KillUpstreamConnection(host string, block bool) error {
	s.lk.Lock()
	defer s.lk.Unlock()

	ac, ok := s.active[host]
	if !ok {
		return fmt.Errorf("killing connection %q: %w", host, ErrNoActiveConnection)
	}
	ac.cancel()

	if block {
		if err := s.db.Model(models.PDS{}).Where("id = ?", ac.pds.ID).UpdateColumn("blocked", true).Error; err != nil {
			return fmt.Errorf("failed to set host as blocked: %w", err)
		}
	}

	return nil
}<|MERGE_RESOLUTION|>--- conflicted
+++ resolved
@@ -548,13 +548,8 @@
 
 	rsc := &events.RepoStreamCallbacks{
 		RepoCommit: func(evt *comatproto.SyncSubscribeRepos_Commit) error {
-<<<<<<< HEAD
-			log.Debugw("got remote repo event", "pdsHost", host.Host, "repo", evt.Repo, "seq", evt.Seq)
+			log.Debug("got remote repo event", "pdsHost", host.Host, "repo", evt.Repo, "seq", evt.Seq)
 			if err := s.cb(ctx, host, &events.XRPCStreamEvent{
-=======
-			log.Debug("got remote repo event", "pdsHost", host.Host, "repo", evt.Repo, "seq", evt.Seq)
-			if err := s.cb(context.TODO(), host, &events.XRPCStreamEvent{
->>>>>>> dd43c550
 				RepoCommit: evt,
 			}); err != nil {
 				log.Error("failed handling event", "host", host.Host, "seq", evt.Seq, "err", err)
@@ -568,13 +563,8 @@
 			return nil
 		},
 		RepoHandle: func(evt *comatproto.SyncSubscribeRepos_Handle) error {
-<<<<<<< HEAD
-			log.Infow("got remote handle update event", "pdsHost", host.Host, "did", evt.Did, "handle", evt.Handle)
+			log.Info("got remote handle update event", "pdsHost", host.Host, "did", evt.Did, "handle", evt.Handle)
 			if err := s.cb(ctx, host, &events.XRPCStreamEvent{
-=======
-			log.Info("got remote handle update event", "pdsHost", host.Host, "did", evt.Did, "handle", evt.Handle)
-			if err := s.cb(context.TODO(), host, &events.XRPCStreamEvent{
->>>>>>> dd43c550
 				RepoHandle: evt,
 			}); err != nil {
 				log.Error("failed handling event", "host", host.Host, "seq", evt.Seq, "err", err)
@@ -588,13 +578,8 @@
 			return nil
 		},
 		RepoMigrate: func(evt *comatproto.SyncSubscribeRepos_Migrate) error {
-<<<<<<< HEAD
-			log.Infow("got remote repo migrate event", "pdsHost", host.Host, "did", evt.Did, "migrateTo", evt.MigrateTo)
+			log.Info("got remote repo migrate event", "pdsHost", host.Host, "did", evt.Did, "migrateTo", evt.MigrateTo)
 			if err := s.cb(ctx, host, &events.XRPCStreamEvent{
-=======
-			log.Info("got remote repo migrate event", "pdsHost", host.Host, "did", evt.Did, "migrateTo", evt.MigrateTo)
-			if err := s.cb(context.TODO(), host, &events.XRPCStreamEvent{
->>>>>>> dd43c550
 				RepoMigrate: evt,
 			}); err != nil {
 				log.Error("failed handling event", "host", host.Host, "seq", evt.Seq, "err", err)
@@ -608,13 +593,8 @@
 			return nil
 		},
 		RepoTombstone: func(evt *comatproto.SyncSubscribeRepos_Tombstone) error {
-<<<<<<< HEAD
-			log.Infow("got remote repo tombstone event", "pdsHost", host.Host, "did", evt.Did)
+			log.Info("got remote repo tombstone event", "pdsHost", host.Host, "did", evt.Did)
 			if err := s.cb(ctx, host, &events.XRPCStreamEvent{
-=======
-			log.Info("got remote repo tombstone event", "pdsHost", host.Host, "did", evt.Did)
-			if err := s.cb(context.TODO(), host, &events.XRPCStreamEvent{
->>>>>>> dd43c550
 				RepoTombstone: evt,
 			}); err != nil {
 				log.Error("failed handling event", "host", host.Host, "seq", evt.Seq, "err", err)
@@ -632,13 +612,8 @@
 			return nil
 		},
 		RepoIdentity: func(ident *comatproto.SyncSubscribeRepos_Identity) error {
-<<<<<<< HEAD
-			log.Infow("identity event", "did", ident.Did)
+			log.Info("identity event", "did", ident.Did)
 			if err := s.cb(ctx, host, &events.XRPCStreamEvent{
-=======
-			log.Info("identity event", "did", ident.Did)
-			if err := s.cb(context.TODO(), host, &events.XRPCStreamEvent{
->>>>>>> dd43c550
 				RepoIdentity: ident,
 			}); err != nil {
 				log.Error("failed handling event", "host", host.Host, "seq", ident.Seq, "err", err)
@@ -652,13 +627,8 @@
 			return nil
 		},
 		RepoAccount: func(acct *comatproto.SyncSubscribeRepos_Account) error {
-<<<<<<< HEAD
-			log.Infow("account event", "did", acct.Did, "status", acct.Status)
+			log.Info("account event", "did", acct.Did, "status", acct.Status)
 			if err := s.cb(ctx, host, &events.XRPCStreamEvent{
-=======
-			log.Info("account event", "did", acct.Did, "status", acct.Status)
-			if err := s.cb(context.TODO(), host, &events.XRPCStreamEvent{
->>>>>>> dd43c550
 				RepoAccount: acct,
 			}); err != nil {
 				log.Error("failed handling event", "host", host.Host, "seq", acct.Seq, "err", err)
