package bgs

import (
	"context"
	"errors"
	"fmt"
	"math/rand"
	"strings"
	"sync"
	"time"

	"github.com/RussellLuo/slidingwindow"
	comatproto "github.com/bluesky-social/indigo/api/atproto"
	"github.com/bluesky-social/indigo/events"
	"github.com/bluesky-social/indigo/events/schedulers/parallel"
	"github.com/bluesky-social/indigo/models"
	"go.opentelemetry.io/otel"
	"golang.org/x/time/rate"

	"github.com/gorilla/websocket"
	pq "github.com/lib/pq"
	"gorm.io/gorm"
)

type IndexCallback func(context.Context, *models.PDS, *events.XRPCStreamEvent) error

// TODO: rename me
type Slurper struct {
	cb IndexCallback

	db *gorm.DB

	lk     sync.Mutex
	active map[string]*activeSub

	LimitMux              sync.RWMutex
	Limiters              map[uint]*Limiters
	DefaultPerSecondLimit int64
	DefaultPerHourLimit   int64
	DefaultPerDayLimit    int64

	DefaultCrawlLimit rate.Limit
	DefaultRepoLimit  int64
	ConcurrencyPerPDS int64
	MaxQueuePerPDS    int64

	NewPDSPerDayLimiter *slidingwindow.Limiter

	newSubsDisabled bool
	trustedDomains  []string

	shutdownChan   chan bool
	shutdownResult chan []error

	ssl bool
}

type Limiters struct {
	PerSecond *slidingwindow.Limiter
	PerHour   *slidingwindow.Limiter
	PerDay    *slidingwindow.Limiter
}

type SlurperOptions struct {
	SSL                   bool
	DefaultPerSecondLimit int64
	DefaultPerHourLimit   int64
	DefaultPerDayLimit    int64
	DefaultCrawlLimit     rate.Limit
	DefaultRepoLimit      int64
	ConcurrencyPerPDS     int64
	MaxQueuePerPDS        int64
}

func DefaultSlurperOptions() *SlurperOptions {
	return &SlurperOptions{
		SSL:                   false,
		DefaultPerSecondLimit: 50,
		DefaultPerHourLimit:   2500,
		DefaultPerDayLimit:    20_000,
		DefaultCrawlLimit:     rate.Limit(5),
<<<<<<< HEAD
		DefaultRepoLimit:      10,
		ConcurrencyPerPDS:     100,
		MaxQueuePerPDS:        1_000,
=======
		DefaultRepoLimit:      100,
>>>>>>> b230db41
	}
}

type activeSub struct {
	pds    *models.PDS
	lk     sync.RWMutex
	ctx    context.Context
	cancel func()
}

func NewSlurper(db *gorm.DB, cb IndexCallback, opts *SlurperOptions) (*Slurper, error) {
	if opts == nil {
		opts = DefaultSlurperOptions()
	}
	db.AutoMigrate(&SlurpConfig{})
	s := &Slurper{
		cb:                    cb,
		db:                    db,
		active:                make(map[string]*activeSub),
		Limiters:              make(map[uint]*Limiters),
		DefaultPerSecondLimit: opts.DefaultPerSecondLimit,
		DefaultPerHourLimit:   opts.DefaultPerHourLimit,
		DefaultPerDayLimit:    opts.DefaultPerDayLimit,
		DefaultCrawlLimit:     opts.DefaultCrawlLimit,
		DefaultRepoLimit:      opts.DefaultRepoLimit,
		ConcurrencyPerPDS:     opts.ConcurrencyPerPDS,
		MaxQueuePerPDS:        opts.MaxQueuePerPDS,
		ssl:                   opts.SSL,
		shutdownChan:          make(chan bool),
		shutdownResult:        make(chan []error),
	}
	if err := s.loadConfig(); err != nil {
		return nil, err
	}

	// Start a goroutine to flush cursors to the DB every 30s
	go func() {
		for {
			select {
			case <-s.shutdownChan:
				log.Info("flushing PDS cursors on shutdown")
				ctx := context.Background()
				ctx, span := otel.Tracer("feedmgr").Start(ctx, "CursorFlusherShutdown")
				defer span.End()
				var errs []error
				if errs = s.flushCursors(ctx); len(errs) > 0 {
					for _, err := range errs {
						log.Errorf("failed to flush cursors on shutdown: %s", err)
					}
				}
				log.Info("done flushing PDS cursors on shutdown")
				s.shutdownResult <- errs
				return
			case <-time.After(time.Second * 10):
				log.Debug("flushing PDS cursors")
				ctx := context.Background()
				ctx, span := otel.Tracer("feedmgr").Start(ctx, "CursorFlusher")
				defer span.End()
				if errs := s.flushCursors(ctx); len(errs) > 0 {
					for _, err := range errs {
						log.Errorf("failed to flush cursors: %s", err)
					}
				}
				log.Debug("done flushing PDS cursors")
			}
		}
	}()

	return s, nil
}

func windowFunc() (slidingwindow.Window, slidingwindow.StopFunc) {
	return slidingwindow.NewLocalWindow()
}

func (s *Slurper) GetLimiters(pdsID uint) *Limiters {
	s.LimitMux.RLock()
	defer s.LimitMux.RUnlock()
	return s.Limiters[pdsID]
}

func (s *Slurper) GetOrCreateLimiters(pdsID uint, perSecLimit int64, perHourLimit int64, perDayLimit int64) *Limiters {
	s.LimitMux.RLock()
	defer s.LimitMux.RUnlock()
	lim, ok := s.Limiters[pdsID]
	if !ok {
		perSec, _ := slidingwindow.NewLimiter(time.Second, perSecLimit, windowFunc)
		perHour, _ := slidingwindow.NewLimiter(time.Hour, perHourLimit, windowFunc)
		perDay, _ := slidingwindow.NewLimiter(time.Hour*24, perDayLimit, windowFunc)
		lim = &Limiters{
			PerSecond: perSec,
			PerHour:   perHour,
			PerDay:    perDay,
		}
		s.Limiters[pdsID] = lim
	}

	return lim
}

func (s *Slurper) SetLimits(pdsID uint, perSecLimit int64, perHourLimit int64, perDayLimit int64) {
	s.LimitMux.Lock()
	defer s.LimitMux.Unlock()
	lim, ok := s.Limiters[pdsID]
	if !ok {
		perSec, _ := slidingwindow.NewLimiter(time.Second, perSecLimit, windowFunc)
		perHour, _ := slidingwindow.NewLimiter(time.Hour, perHourLimit, windowFunc)
		perDay, _ := slidingwindow.NewLimiter(time.Hour*24, perDayLimit, windowFunc)
		lim = &Limiters{
			PerSecond: perSec,
			PerHour:   perHour,
			PerDay:    perDay,
		}
		s.Limiters[pdsID] = lim
	}

	lim.PerSecond.SetLimit(perSecLimit)
	lim.PerHour.SetLimit(perHourLimit)
	lim.PerDay.SetLimit(perDayLimit)
}

// Shutdown shuts down the slurper
func (s *Slurper) Shutdown() []error {
	s.shutdownChan <- true
	log.Info("waiting for slurper shutdown")
	errs := <-s.shutdownResult
	if len(errs) > 0 {
		for _, err := range errs {
			log.Errorf("shutdown error: %s", err)
		}
	}
	log.Info("slurper shutdown complete")
	return errs
}

func (s *Slurper) loadConfig() error {
	var sc SlurpConfig
	if err := s.db.Find(&sc).Error; err != nil {
		return err
	}

	if sc.ID == 0 {
		if err := s.db.Create(&SlurpConfig{}).Error; err != nil {
			return err
		}
	}

	s.newSubsDisabled = sc.NewSubsDisabled
	s.trustedDomains = sc.TrustedDomains

	s.NewPDSPerDayLimiter, _ = slidingwindow.NewLimiter(time.Hour*24, sc.NewPDSPerDayLimit, windowFunc)

	return nil
}

type SlurpConfig struct {
	gorm.Model

	NewSubsDisabled   bool
	TrustedDomains    pq.StringArray `gorm:"type:text[]"`
	NewPDSPerDayLimit int64
}

func (s *Slurper) SetNewSubsDisabled(dis bool) error {
	s.lk.Lock()
	defer s.lk.Unlock()

	if err := s.db.Model(SlurpConfig{}).Where("id = 1").Update("new_subs_disabled", dis).Error; err != nil {
		return err
	}

	s.newSubsDisabled = dis
	return nil
}

func (s *Slurper) GetNewSubsDisabledState() bool {
	s.lk.Lock()
	defer s.lk.Unlock()
	return s.newSubsDisabled
}

func (s *Slurper) SetNewPDSPerDayLimit(limit int64) error {
	s.lk.Lock()
	defer s.lk.Unlock()

	if err := s.db.Model(SlurpConfig{}).Where("id = 1").Update("new_pds_per_day_limit", limit).Error; err != nil {
		return err
	}

	s.NewPDSPerDayLimiter.SetLimit(limit)
	return nil
}

func (s *Slurper) GetNewPDSPerDayLimit() int64 {
	s.lk.Lock()
	defer s.lk.Unlock()
	return s.NewPDSPerDayLimiter.Limit()
}

func (s *Slurper) AddTrustedDomain(domain string) error {
	s.lk.Lock()
	defer s.lk.Unlock()

	if err := s.db.Model(SlurpConfig{}).Where("id = 1").Update("trusted_domains", gorm.Expr("array_append(trusted_domains, ?)", domain)).Error; err != nil {
		return err
	}

	s.trustedDomains = append(s.trustedDomains, domain)
	return nil
}

func (s *Slurper) RemoveTrustedDomain(domain string) error {
	s.lk.Lock()
	defer s.lk.Unlock()

	if err := s.db.Model(SlurpConfig{}).Where("id = 1").Update("trusted_domains", gorm.Expr("array_remove(trusted_domains, ?)", domain)).Error; err != nil {
		if errors.Is(err, gorm.ErrRecordNotFound) {
			return nil
		}
		return err
	}

	for i, d := range s.trustedDomains {
		if d == domain {
			s.trustedDomains = append(s.trustedDomains[:i], s.trustedDomains[i+1:]...)
			break
		}
	}

	return nil
}

func (s *Slurper) SetTrustedDomains(domains []string) error {
	s.lk.Lock()
	defer s.lk.Unlock()

	if err := s.db.Model(SlurpConfig{}).Where("id = 1").Update("trusted_domains", domains).Error; err != nil {
		return err
	}

	s.trustedDomains = domains
	return nil
}

func (s *Slurper) GetTrustedDomains() []string {
	s.lk.Lock()
	defer s.lk.Unlock()
	return s.trustedDomains
}

var ErrNewSubsDisabled = fmt.Errorf("new subscriptions temporarily disabled")

// Checks whether a host is allowed to be subscribed to
// must be called with the slurper lock held
func (s *Slurper) canSlurpHost(host string) bool {
	// Check if we're over the limit for new PDSs today
	if !s.NewPDSPerDayLimiter.Allow() {
		return false
	}

	// Check if the host is a trusted domain
	for _, d := range s.trustedDomains {
		// If the domain starts with a *., it's a wildcard
		if strings.HasPrefix(d, "*.") {
			// Cut off the * so we have .domain.com
			if strings.HasSuffix(host, strings.TrimPrefix(d, "*")) {
				return true
			}
		} else {
			if host == d {
				return true
			}
		}
	}

	return !s.newSubsDisabled
}

func (s *Slurper) SubscribeToPds(ctx context.Context, host string, reg bool, adminOverride bool) error {
	// TODO: for performance, lock on the hostname instead of global
	s.lk.Lock()
	defer s.lk.Unlock()

	_, ok := s.active[host]
	if ok {
		return nil
	}

	var peering models.PDS
	if err := s.db.Find(&peering, "host = ?", host).Error; err != nil {
		return err
	}

	if peering.Blocked {
		return fmt.Errorf("cannot subscribe to blocked pds")
	}

	if peering.ID == 0 {
		if !adminOverride && !s.canSlurpHost(host) {
			return ErrNewSubsDisabled
		}
		// New PDS!
		npds := models.PDS{
			Host:             host,
			SSL:              s.ssl,
			Registered:       reg,
			RateLimit:        float64(s.DefaultPerSecondLimit),
			HourlyEventLimit: s.DefaultPerHourLimit,
			DailyEventLimit:  s.DefaultPerDayLimit,
			CrawlRateLimit:   float64(s.DefaultCrawlLimit),
			RepoLimit:        s.DefaultRepoLimit,
		}
		if err := s.db.Create(&npds).Error; err != nil {
			return err
		}

		peering = npds
	}

	if !peering.Registered && reg {
		peering.Registered = true
		if err := s.db.Model(models.PDS{}).Where("id = ?", peering.ID).Update("registered", true).Error; err != nil {
			return err
		}
	}

	ctx, cancel := context.WithCancel(context.Background())
	sub := activeSub{
		pds:    &peering,
		ctx:    ctx,
		cancel: cancel,
	}
	s.active[host] = &sub

	s.GetOrCreateLimiters(peering.ID, int64(peering.RateLimit), peering.HourlyEventLimit, peering.DailyEventLimit)

	go s.subscribeWithRedialer(ctx, &peering, &sub)

	return nil
}

func (s *Slurper) RestartAll() error {
	s.lk.Lock()
	defer s.lk.Unlock()

	var all []models.PDS
	if err := s.db.Find(&all, "registered = true AND blocked = false").Error; err != nil {
		return err
	}

	for _, pds := range all {
		pds := pds

		ctx, cancel := context.WithCancel(context.Background())
		sub := activeSub{
			pds:    &pds,
			ctx:    ctx,
			cancel: cancel,
		}
		s.active[pds.Host] = &sub

		// Check if we've already got a limiter for this PDS
		s.GetOrCreateLimiters(pds.ID, int64(pds.RateLimit), pds.HourlyEventLimit, pds.DailyEventLimit)
		go s.subscribeWithRedialer(ctx, &pds, &sub)
	}

	return nil
}

func (s *Slurper) subscribeWithRedialer(ctx context.Context, host *models.PDS, sub *activeSub) {
	defer func() {
		s.lk.Lock()
		defer s.lk.Unlock()

		delete(s.active, host.Host)
	}()

	d := websocket.Dialer{
		HandshakeTimeout: time.Second * 5,
	}

	protocol := "ws"
	if s.ssl {
		protocol = "wss"
	}

	cursor := host.Cursor

	var backoff int
	for {
		select {
		case <-ctx.Done():
			return
		default:
		}

		url := fmt.Sprintf("%s://%s/xrpc/com.atproto.sync.subscribeRepos?cursor=%d", protocol, host.Host, cursor)
		con, res, err := d.DialContext(ctx, url, nil)
		if err != nil {
			log.Warnw("dialing failed", "host", host.Host, "err", err, "backoff", backoff)
			time.Sleep(sleepForBackoff(backoff))
			backoff++

			if backoff > 15 {
				log.Warnw("pds does not appear to be online, disabling for now", "host", host.Host)
				if err := s.db.Model(&models.PDS{}).Where("id = ?", host.ID).Update("registered", false).Error; err != nil {
					log.Errorf("failed to unregister failing pds: %w", err)
				}

				return
			}

			continue
		}

		log.Info("event subscription response code: ", res.StatusCode)

		curCursor := cursor
		if err := s.handleConnection(ctx, host, con, &cursor, sub); err != nil {
			if errors.Is(err, ErrTimeoutShutdown) {
				log.Infof("shutting down pds subscription to %s, no activity after %s", host.Host, EventsTimeout)
				return
			}
			log.Warnf("connection to %q failed: %s", host.Host, err)
		}

		if cursor > curCursor {
			backoff = 0
		}
	}
}

func sleepForBackoff(b int) time.Duration {
	if b == 0 {
		return 0
	}

	if b < 10 {
		return (time.Duration(b) * 2) + (time.Millisecond * time.Duration(rand.Intn(1000)))
	}

	return time.Second * 30
}

var ErrTimeoutShutdown = fmt.Errorf("timed out waiting for new events")

var EventsTimeout = time.Minute

func (s *Slurper) handleConnection(ctx context.Context, host *models.PDS, con *websocket.Conn, lastCursor *int64, sub *activeSub) error {
	ctx, cancel := context.WithCancel(ctx)
	defer cancel()

	rsc := &events.RepoStreamCallbacks{
		RepoCommit: func(evt *comatproto.SyncSubscribeRepos_Commit) error {
			log.Debugw("got remote repo event", "host", host.Host, "repo", evt.Repo, "seq", evt.Seq)
			if err := s.cb(context.TODO(), host, &events.XRPCStreamEvent{
				RepoCommit: evt,
			}); err != nil {
				log.Errorf("failed handling event from %q (%d): %s", host.Host, evt.Seq, err)
			}
			*lastCursor = evt.Seq

			if err := s.updateCursor(sub, *lastCursor); err != nil {
				return fmt.Errorf("updating cursor: %w", err)
			}

			return nil
		},
		RepoHandle: func(evt *comatproto.SyncSubscribeRepos_Handle) error {
			log.Infow("got remote handle update event", "host", host.Host, "did", evt.Did, "handle", evt.Handle)
			if err := s.cb(context.TODO(), host, &events.XRPCStreamEvent{
				RepoHandle: evt,
			}); err != nil {
				log.Errorf("failed handling event from %q (%d): %s", host.Host, evt.Seq, err)
			}
			*lastCursor = evt.Seq

			if err := s.updateCursor(sub, *lastCursor); err != nil {
				return fmt.Errorf("updating cursor: %w", err)
			}

			return nil
		},
		RepoMigrate: func(evt *comatproto.SyncSubscribeRepos_Migrate) error {
			log.Infow("got remote repo migrate event", "host", host.Host, "did", evt.Did, "migrateTo", evt.MigrateTo)
			if err := s.cb(context.TODO(), host, &events.XRPCStreamEvent{
				RepoMigrate: evt,
			}); err != nil {
				log.Errorf("failed handling event from %q (%d): %s", host.Host, evt.Seq, err)
			}
			*lastCursor = evt.Seq

			if err := s.updateCursor(sub, *lastCursor); err != nil {
				return fmt.Errorf("updating cursor: %w", err)
			}

			return nil
		},
		RepoTombstone: func(evt *comatproto.SyncSubscribeRepos_Tombstone) error {
			log.Infow("got remote repo tombstone event", "host", host.Host, "did", evt.Did)
			if err := s.cb(context.TODO(), host, &events.XRPCStreamEvent{
				RepoTombstone: evt,
			}); err != nil {
				log.Errorf("failed handling event from %q (%d): %s", host.Host, evt.Seq, err)
			}
			*lastCursor = evt.Seq

			if err := s.updateCursor(sub, *lastCursor); err != nil {
				return fmt.Errorf("updating cursor: %w", err)
			}

			return nil
		},
		RepoInfo: func(info *comatproto.SyncSubscribeRepos_Info) error {
			log.Infow("info event", "name", info.Name, "message", info.Message, "host", host.Host)
			return nil
		},
		RepoIdentity: func(ident *comatproto.SyncSubscribeRepos_Identity) error {
			log.Infow("identity event", "did", ident.Did)
			if err := s.cb(context.TODO(), host, &events.XRPCStreamEvent{
				RepoIdentity: ident,
			}); err != nil {
				log.Errorf("failed handling event from %q (%d): %s", host.Host, ident.Seq, err)
			}
			*lastCursor = ident.Seq

			if err := s.updateCursor(sub, *lastCursor); err != nil {
				return fmt.Errorf("updating cursor: %w", err)
			}

			return nil
		},
		RepoAccount: func(acct *comatproto.SyncSubscribeRepos_Account) error {
			log.Infow("account event", "did", acct.Did, "status", acct.Status)
			if err := s.cb(context.TODO(), host, &events.XRPCStreamEvent{
				RepoAccount: acct,
			}); err != nil {
				log.Errorf("failed handling event from %q (%d): %s", host.Host, acct.Seq, err)
			}
			*lastCursor = acct.Seq

			if err := s.updateCursor(sub, *lastCursor); err != nil {
				return fmt.Errorf("updating cursor: %w", err)
			}

			return nil
		},
		// TODO: all the other event types (handle change, migration, etc)
		Error: func(errf *events.ErrorFrame) error {
			switch errf.Error {
			case "FutureCursor":
				// if we get a FutureCursor frame, reset our sequence number for this host
				if err := s.db.Table("pds").Where("id = ?", host.ID).Update("cursor", 0).Error; err != nil {
					return err
				}

				*lastCursor = 0
				return fmt.Errorf("got FutureCursor frame, reset cursor tracking for host")
			default:
				return fmt.Errorf("error frame: %s: %s", errf.Error, errf.Message)
			}
		},
	}

	lims := s.GetOrCreateLimiters(host.ID, int64(host.RateLimit), host.HourlyEventLimit, host.DailyEventLimit)

	limiters := []*slidingwindow.Limiter{
		lims.PerSecond,
		lims.PerHour,
		lims.PerDay,
	}

	instrumentedRSC := events.NewInstrumentedRepoStreamCallbacks(limiters, rsc.EventHandler)

	pool := parallel.NewScheduler(
		100,
		1_000,
		con.RemoteAddr().String(),
		instrumentedRSC.EventHandler,
	)
	return events.HandleRepoStream(ctx, con, pool)
}

func (s *Slurper) updateCursor(sub *activeSub, curs int64) error {
	sub.lk.Lock()
	defer sub.lk.Unlock()
	sub.pds.Cursor = curs
	return nil
}

type cursorSnapshot struct {
	id     uint
	cursor int64
}

// flushCursors updates the PDS cursors in the DB for all active subscriptions
func (s *Slurper) flushCursors(ctx context.Context) []error {
	ctx, span := otel.Tracer("feedmgr").Start(ctx, "flushCursors")
	defer span.End()

	var cursors []cursorSnapshot

	s.lk.Lock()
	// Iterate over active subs and copy the current cursor
	for _, sub := range s.active {
		sub.lk.RLock()
		cursors = append(cursors, cursorSnapshot{
			id:     sub.pds.ID,
			cursor: sub.pds.Cursor,
		})
		sub.lk.RUnlock()
	}
	s.lk.Unlock()

	errs := []error{}

	tx := s.db.WithContext(ctx).Begin()
	for _, cursor := range cursors {
		if err := tx.WithContext(ctx).Model(models.PDS{}).Where("id = ?", cursor.id).UpdateColumn("cursor", cursor.cursor).Error; err != nil {
			errs = append(errs, err)
		}
	}
	if err := tx.WithContext(ctx).Commit().Error; err != nil {
		errs = append(errs, err)
	}

	return errs
}

func (s *Slurper) GetActiveList() []string {
	s.lk.Lock()
	defer s.lk.Unlock()
	var out []string
	for k := range s.active {
		out = append(out, k)
	}

	return out
}

var ErrNoActiveConnection = fmt.Errorf("no active connection to host")

func (s *Slurper) KillUpstreamConnection(host string, block bool) error {
	s.lk.Lock()
	defer s.lk.Unlock()

	ac, ok := s.active[host]
	if !ok {
		return fmt.Errorf("killing connection %q: %w", host, ErrNoActiveConnection)
	}
	ac.cancel()

	if block {
		if err := s.db.Model(models.PDS{}).Where("id = ?", ac.pds.ID).UpdateColumn("blocked", true).Error; err != nil {
			return fmt.Errorf("failed to set host as blocked: %w", err)
		}
	}

	return nil
}<|MERGE_RESOLUTION|>--- conflicted
+++ resolved
@@ -79,13 +79,9 @@
 		DefaultPerHourLimit:   2500,
 		DefaultPerDayLimit:    20_000,
 		DefaultCrawlLimit:     rate.Limit(5),
-<<<<<<< HEAD
-		DefaultRepoLimit:      10,
+		DefaultRepoLimit:      100,
 		ConcurrencyPerPDS:     100,
 		MaxQueuePerPDS:        1_000,
-=======
-		DefaultRepoLimit:      100,
->>>>>>> b230db41
 	}
 }
 
