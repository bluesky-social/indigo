package bgs

import (
	"context"
	"database/sql"
	"encoding/json"
	"errors"
	"fmt"
	"log/slog"
	"net"
	"net/http"
	_ "net/http/pprof"
	"net/url"
	"reflect"
	"strconv"
	"strings"
	"sync"
	"time"

	"github.com/gorilla/websocket"
	lru "github.com/hashicorp/golang-lru/v2"
	"github.com/ipfs/go-cid"
	ipld "github.com/ipfs/go-ipld-format"
	"github.com/labstack/echo/v4"
	"github.com/labstack/echo/v4/middleware"
	promclient "github.com/prometheus/client_golang/prometheus"
	"github.com/prometheus/client_golang/prometheus/promhttp"
	dto "github.com/prometheus/client_model/go"
	"go.opentelemetry.io/otel"
	"go.opentelemetry.io/otel/attribute"
	"golang.org/x/sync/semaphore"
	"golang.org/x/time/rate"
	"gorm.io/gorm"

	"github.com/bluesky-social/indigo/api"
	atproto "github.com/bluesky-social/indigo/api/atproto"
	"github.com/bluesky-social/indigo/carstore"
	"github.com/bluesky-social/indigo/did"
	"github.com/bluesky-social/indigo/events"
	"github.com/bluesky-social/indigo/indexer"
	lexutil "github.com/bluesky-social/indigo/lex/util"
	"github.com/bluesky-social/indigo/models"
	"github.com/bluesky-social/indigo/repomgr"
	"github.com/bluesky-social/indigo/xrpc"
)

var tracer = otel.Tracer("bgs")

// serverListenerBootTimeout is how long to wait for the requested server socket
// to become available for use. This is an arbitrary timeout that should be safe
// on any platform, but there's no great way to weave this timeout without
// adding another parameter to the (at time of writing) long signature of
// NewServer.
const serverListenerBootTimeout = 5 * time.Second

type BGS struct {
	Index       *indexer.Indexer
	db          *gorm.DB
	slurper     *Slurper
	events      *events.EventManager
	didr        did.Resolver
	repoFetcher *indexer.RepoFetcher

	hr api.HandleResolver

	// TODO: work on doing away with this flag in favor of more pluggable
	// pieces that abstract the need for explicit ssl checks
	ssl bool

	// TODO: at some point we will want to lock specific DIDs, this lock as is
	// is overly broad, but i dont expect it to be a bottleneck for now
	extUserLk sync.Mutex

	repoman *repomgr.RepoManager

	// Management of Socket Consumers
	consumersLk    sync.RWMutex
	nextConsumerID uint64
	consumers      map[uint64]*SocketConsumer

	// Management of Resyncs
	pdsResyncsLk sync.RWMutex
	pdsResyncs   map[uint]*PDSResync

	// Management of Compaction
	compactor *Compactor

	// User cache
	userCache *lru.Cache[string, *User]

	// nextCrawlers gets forwarded POST /xrpc/com.atproto.sync.requestCrawl
	nextCrawlers []*url.URL
	httpClient   http.Client

	log *slog.Logger
}

type PDSResync struct {
	PDS              models.PDS `json:"pds"`
	NumRepoPages     int        `json:"numRepoPages"`
	NumRepos         int        `json:"numRepos"`
	NumReposChecked  int        `json:"numReposChecked"`
	NumReposToResync int        `json:"numReposToResync"`
	Status           string     `json:"status"`
	StatusChangedAt  time.Time  `json:"statusChangedAt"`
}

type SocketConsumer struct {
	UserAgent   string
	RemoteAddr  string
	ConnectedAt time.Time
	EventsSent  promclient.Counter
}

type BGSConfig struct {
	SSL                  bool
	CompactInterval      time.Duration
	DefaultRepoLimit     int64
	ConcurrencyPerPDS    int64
	MaxQueuePerPDS       int64
	NumCompactionWorkers int

	// NextCrawlers gets forwarded POST /xrpc/com.atproto.sync.requestCrawl
	NextCrawlers []*url.URL
}

func DefaultBGSConfig() *BGSConfig {
	return &BGSConfig{
		SSL:                  true,
		CompactInterval:      4 * time.Hour,
		DefaultRepoLimit:     100,
		ConcurrencyPerPDS:    100,
		MaxQueuePerPDS:       1_000,
		NumCompactionWorkers: 2,
	}
}

func NewBGS(db *gorm.DB, ix *indexer.Indexer, repoman *repomgr.RepoManager, evtman *events.EventManager, didr did.Resolver, rf *indexer.RepoFetcher, hr api.HandleResolver, config *BGSConfig) (*BGS, error) {

	if config == nil {
		config = DefaultBGSConfig()
	}
	db.AutoMigrate(User{})
	db.AutoMigrate(AuthToken{})
	db.AutoMigrate(models.PDS{})
	db.AutoMigrate(models.DomainBan{})

	uc, _ := lru.New[string, *User](1_000_000)

	bgs := &BGS{
		Index:       ix,
		db:          db,
		repoFetcher: rf,

		hr:      hr,
		repoman: repoman,
		events:  evtman,
		didr:    didr,
		ssl:     config.SSL,

		consumersLk: sync.RWMutex{},
		consumers:   make(map[uint64]*SocketConsumer),

		pdsResyncs: make(map[uint]*PDSResync),

		userCache: uc,

		log: slog.Default().With("system", "bgs"),
	}

	ix.CreateExternalUser = bgs.createExternalUser
	slOpts := DefaultSlurperOptions()
	slOpts.SSL = config.SSL
	slOpts.DefaultRepoLimit = config.DefaultRepoLimit
	slOpts.ConcurrencyPerPDS = config.ConcurrencyPerPDS
	slOpts.MaxQueuePerPDS = config.MaxQueuePerPDS
	s, err := NewSlurper(db, bgs.handleFedEvent, slOpts)
	if err != nil {
		return nil, err
	}

	bgs.slurper = s

	if err := bgs.slurper.RestartAll(); err != nil {
		return nil, err
	}

	cOpts := DefaultCompactorOptions()
	cOpts.NumWorkers = config.NumCompactionWorkers
	compactor := NewCompactor(cOpts)
	compactor.requeueInterval = config.CompactInterval
	compactor.Start(bgs)
	bgs.compactor = compactor

	bgs.nextCrawlers = config.NextCrawlers
	bgs.httpClient.Timeout = time.Second * 5

	return bgs, nil
}

func (bgs *BGS) StartMetrics(listen string) error {
	http.Handle("/metrics", promhttp.Handler())
	return http.ListenAndServe(listen, nil)
}

// Disabled for now, maybe reimplement behind admin auth later
func (bgs *BGS) StartDebug(listen string) error {
	http.HandleFunc("/repodbg/user", func(w http.ResponseWriter, r *http.Request) {
		ctx := r.Context()
		did := r.FormValue("did")

		u, err := bgs.Index.LookupUserByDid(ctx, did)
		if err != nil {
			http.Error(w, err.Error(), 400)
			return
		}

		root, err := bgs.repoman.GetRepoRoot(ctx, u.Uid)
		if err != nil {
			http.Error(w, err.Error(), 400)
			return
		}

		out := map[string]any{
			"root":      root.String(),
			"actorInfo": u,
		}

		if r.FormValue("carstore") != "" {
			stat, err := bgs.repoman.CarStore().Stat(ctx, u.Uid)
			if err != nil {
				http.Error(w, err.Error(), 400)
				return
			}
			out["carstore"] = stat
		}

		json.NewEncoder(w).Encode(out)
	})
	http.HandleFunc("/repodbg/crawl", func(w http.ResponseWriter, r *http.Request) {
		ctx := r.Context()
		did := r.FormValue("did")

		act, err := bgs.Index.GetUserOrMissing(ctx, did)
		if err != nil {
			w.WriteHeader(500)
			bgs.log.Error("failed to get user", "err", err)
			return
		}

		if err := bgs.Index.Crawler.Crawl(ctx, act); err != nil {
			w.WriteHeader(500)
			bgs.log.Error("failed to add user to crawler", "err", err)
			return
		}
	})
	http.HandleFunc("/repodbg/blocks", func(w http.ResponseWriter, r *http.Request) {
		ctx := r.Context()
		did := r.FormValue("did")
		c := r.FormValue("cid")

		bcid, err := cid.Decode(c)
		if err != nil {
			http.Error(w, err.Error(), 400)
			return
		}

		cs := bgs.repoman.CarStore()

		u, err := bgs.Index.LookupUserByDid(ctx, did)
		if err != nil {
			http.Error(w, err.Error(), 400)
			return
		}

		bs, err := cs.ReadOnlySession(u.Uid)
		if err != nil {
			http.Error(w, err.Error(), 400)
			return
		}

		blk, err := bs.Get(ctx, bcid)
		if err != nil {
			http.Error(w, err.Error(), 400)
			return
		}

		w.WriteHeader(200)
		w.Write(blk.RawData())
	})

	return http.ListenAndServe(listen, nil)
}

func (bgs *BGS) Start(addr string) error {
	var lc net.ListenConfig
	ctx, cancel := context.WithTimeout(context.Background(), serverListenerBootTimeout)
	defer cancel()

	li, err := lc.Listen(ctx, "tcp", addr)
	if err != nil {
		return err
	}
	return bgs.StartWithListener(li)
}

func (bgs *BGS) StartWithListener(listen net.Listener) error {
	e := echo.New()
	e.HideBanner = true

	e.Use(middleware.CORSWithConfig(middleware.CORSConfig{
		AllowOrigins: []string{"*"},
		AllowHeaders: []string{echo.HeaderOrigin, echo.HeaderContentType, echo.HeaderAccept, echo.HeaderAuthorization},
	}))

	if !bgs.ssl {
		e.Use(middleware.LoggerWithConfig(middleware.LoggerConfig{
			Format: "method=${method}, uri=${uri}, status=${status} latency=${latency_human}\n",
		}))
	} else {
		e.Use(middleware.LoggerWithConfig(middleware.DefaultLoggerConfig))
	}

	// React uses a virtual router, so we need to serve the index.html for all
	// routes that aren't otherwise handled or in the /assets directory.
	e.File("/dash", "public/index.html")
	e.File("/dash/*", "public/index.html")
	e.Static("/assets", "public/assets")

	e.Use(MetricsMiddleware)

	e.HTTPErrorHandler = func(err error, ctx echo.Context) {
		switch err := err.(type) {
		case *echo.HTTPError:
			if err2 := ctx.JSON(err.Code, map[string]any{
				"error": err.Message,
			}); err2 != nil {
				bgs.log.Error("Failed to write http error", "err", err2)
			}
		default:
			sendHeader := true
			if ctx.Path() == "/xrpc/com.atproto.sync.subscribeRepos" {
				sendHeader = false
			}

			bgs.log.Warn("HANDLER ERROR: (%s) %s", ctx.Path(), err)

			if strings.HasPrefix(ctx.Path(), "/admin/") {
				ctx.JSON(500, map[string]any{
					"error": err.Error(),
				})
				return
			}

			if sendHeader {
				ctx.Response().WriteHeader(500)
			}
		}
	}

	// TODO: this API is temporary until we formalize what we want here

	e.GET("/xrpc/com.atproto.sync.subscribeRepos", bgs.EventsHandler)
	e.GET("/xrpc/com.atproto.sync.getRecord", bgs.HandleComAtprotoSyncGetRecord)
	e.GET("/xrpc/com.atproto.sync.getRepo", bgs.HandleComAtprotoSyncGetRepo)
	e.GET("/xrpc/com.atproto.sync.getBlocks", bgs.HandleComAtprotoSyncGetBlocks)
	e.GET("/xrpc/com.atproto.sync.requestCrawl", bgs.HandleComAtprotoSyncRequestCrawl)
	e.POST("/xrpc/com.atproto.sync.requestCrawl", bgs.HandleComAtprotoSyncRequestCrawl)
	e.GET("/xrpc/com.atproto.sync.listRepos", bgs.HandleComAtprotoSyncListRepos)
	e.GET("/xrpc/com.atproto.sync.getLatestCommit", bgs.HandleComAtprotoSyncGetLatestCommit)
	e.GET("/xrpc/com.atproto.sync.notifyOfUpdate", bgs.HandleComAtprotoSyncNotifyOfUpdate)
	e.GET("/xrpc/_health", bgs.HandleHealthCheck)
	e.GET("/_health", bgs.HandleHealthCheck)
	e.GET("/", bgs.HandleHomeMessage)

	admin := e.Group("/admin", bgs.checkAdminAuth)

	// Slurper-related Admin API
	admin.GET("/subs/getUpstreamConns", bgs.handleAdminGetUpstreamConns)
	admin.GET("/subs/getEnabled", bgs.handleAdminGetSubsEnabled)
	admin.GET("/subs/perDayLimit", bgs.handleAdminGetNewPDSPerDayRateLimit)
	admin.POST("/subs/setEnabled", bgs.handleAdminSetSubsEnabled)
	admin.POST("/subs/killUpstream", bgs.handleAdminKillUpstreamConn)
	admin.POST("/subs/setPerDayLimit", bgs.handleAdminSetNewPDSPerDayRateLimit)

	// Domain-related Admin API
	admin.GET("/subs/listDomainBans", bgs.handleAdminListDomainBans)
	admin.POST("/subs/banDomain", bgs.handleAdminBanDomain)
	admin.POST("/subs/unbanDomain", bgs.handleAdminUnbanDomain)

	// Repo-related Admin API
	admin.POST("/repo/takeDown", bgs.handleAdminTakeDownRepo)
	admin.POST("/repo/reverseTakedown", bgs.handleAdminReverseTakedown)
	admin.POST("/repo/compact", bgs.handleAdminCompactRepo)
	admin.POST("/repo/compactAll", bgs.handleAdminCompactAllRepos)
	admin.POST("/repo/reset", bgs.handleAdminResetRepo)
	admin.POST("/repo/verify", bgs.handleAdminVerifyRepo)

	// PDS-related Admin API
	admin.POST("/pds/requestCrawl", bgs.handleAdminRequestCrawl)
	admin.GET("/pds/list", bgs.handleListPDSs)
	admin.POST("/pds/resync", bgs.handleAdminPostResyncPDS)
	admin.GET("/pds/resync", bgs.handleAdminGetResyncPDS)
	admin.POST("/pds/changeLimits", bgs.handleAdminChangePDSRateLimits)
	admin.POST("/pds/block", bgs.handleBlockPDS)
	admin.POST("/pds/unblock", bgs.handleUnblockPDS)
	admin.POST("/pds/addTrustedDomain", bgs.handleAdminAddTrustedDomain)

	// Consumer-related Admin API
	admin.GET("/consumers/list", bgs.handleAdminListConsumers)

	// In order to support booting on random ports in tests, we need to tell the
	// Echo instance it's already got a port, and then use its StartServer
	// method to re-use that listener.
	e.Listener = listen
	srv := &http.Server{}
	return e.StartServer(srv)
}

func (bgs *BGS) Shutdown() []error {
	errs := bgs.slurper.Shutdown()

	if err := bgs.events.Shutdown(context.TODO()); err != nil {
		errs = append(errs, err)
	}

	bgs.compactor.Shutdown()

	return errs
}

type HealthStatus struct {
	Status  string `json:"status"`
	Message string `json:"msg,omitempty"`
}

func (bgs *BGS) HandleHealthCheck(c echo.Context) error {
	if err := bgs.db.Exec("SELECT 1").Error; err != nil {
		bgs.log.Error("healthcheck can't connect to database", "err", err)
		return c.JSON(500, HealthStatus{Status: "error", Message: "can't connect to database"})
	} else {
		return c.JSON(200, HealthStatus{Status: "ok"})
	}
}

var homeMessage string = `
d8888b. d888888b  d888b  .d8888. db   dD db    db
88  '8D   '88'   88' Y8b 88'  YP 88 ,8P' '8b  d8'
88oooY'    88    88      '8bo.   88,8P    '8bd8'
88~~~b.    88    88  ooo   'Y8b. 88'8b      88
88   8D   .88.   88. ~8~ db   8D 88 '88.    88
Y8888P' Y888888P  Y888P  '8888Y' YP   YD    YP

This is an atproto [https://atproto.com] relay instance, running the 'bigsky' codebase [https://github.com/bluesky-social/indigo]

The firehose WebSocket path is at:  /xrpc/com.atproto.sync.subscribeRepos
`

func (bgs *BGS) HandleHomeMessage(c echo.Context) error {
	return c.String(http.StatusOK, homeMessage)
}

type AuthToken struct {
	gorm.Model
	Token string `gorm:"index"`
}

func (bgs *BGS) lookupAdminToken(tok string) (bool, error) {
	var at AuthToken
	if err := bgs.db.Find(&at, "token = ?", tok).Error; err != nil {
		return false, err
	}

	if at.ID == 0 {
		return false, nil
	}

	return true, nil
}

func (bgs *BGS) CreateAdminToken(tok string) error {
	exists, err := bgs.lookupAdminToken(tok)
	if err != nil {
		return err
	}

	if exists {
		return nil
	}

	return bgs.db.Create(&AuthToken{
		Token: tok,
	}).Error
}

func (bgs *BGS) checkAdminAuth(next echo.HandlerFunc) echo.HandlerFunc {
	return func(e echo.Context) error {
		ctx, span := tracer.Start(e.Request().Context(), "checkAdminAuth")
		defer span.End()

		e.SetRequest(e.Request().WithContext(ctx))

		authheader := e.Request().Header.Get("Authorization")
		pref := "Bearer "
		if !strings.HasPrefix(authheader, pref) {
			return echo.ErrForbidden
		}

		token := authheader[len(pref):]

		exists, err := bgs.lookupAdminToken(token)
		if err != nil {
			return err
		}

		if !exists {
			return echo.ErrForbidden
		}

		return next(e)
	}
}

type User struct {
	ID          models.Uid `gorm:"primarykey;index:idx_user_id_active,where:taken_down = false AND tombstoned = false"`
	CreatedAt   time.Time
	UpdatedAt   time.Time
	DeletedAt   gorm.DeletedAt `gorm:"index"`
	Handle      sql.NullString `gorm:"index"`
	Did         string         `gorm:"uniqueIndex"`
	PDS         uint
	ValidHandle bool `gorm:"default:true"`

	// TakenDown is set to true if the user in question has been taken down.
	// A user in this state will have all future events related to it dropped
	// and no data about this user will be served.
	TakenDown  bool
	Tombstoned bool

	// UpstreamStatus is the state of the user as reported by the upstream PDS
	UpstreamStatus string `gorm:"index"`

	lk sync.Mutex
}

func (u *User) SetTakenDown(v bool) {
	u.lk.Lock()
	defer u.lk.Unlock()
	u.TakenDown = v
}

func (u *User) GetTakenDown() bool {
	u.lk.Lock()
	defer u.lk.Unlock()
	return u.TakenDown
}

func (u *User) SetTombstoned(v bool) {
	u.lk.Lock()
	defer u.lk.Unlock()
	u.Tombstoned = v
}

func (u *User) GetTombstoned() bool {
	u.lk.Lock()
	defer u.lk.Unlock()
	return u.Tombstoned
}

func (u *User) SetUpstreamStatus(v string) {
	u.lk.Lock()
	defer u.lk.Unlock()
	u.UpstreamStatus = v
}

func (u *User) GetUpstreamStatus() string {
	u.lk.Lock()
	defer u.lk.Unlock()
	return u.UpstreamStatus
}

func (bgs *BGS) registerConsumer(c *SocketConsumer) uint64 {
	bgs.consumersLk.Lock()
	defer bgs.consumersLk.Unlock()

	id := bgs.nextConsumerID
	bgs.nextConsumerID++

	bgs.consumers[id] = c

	return id
}

func (bgs *BGS) cleanupConsumer(id uint64) {
	bgs.consumersLk.Lock()
	defer bgs.consumersLk.Unlock()

	c := bgs.consumers[id]

	var m = &dto.Metric{}
	if err := c.EventsSent.Write(m); err != nil {
		bgs.log.Error("failed to get sent counter", "err", err)
	}

	bgs.log.Info("consumer disconnected",
		"consumer_id", id,
		"remote_addr", c.RemoteAddr,
		"user_agent", c.UserAgent,
		"events_sent", m.Counter.GetValue())

	delete(bgs.consumers, id)
}

func (bgs *BGS) EventsHandler(c echo.Context) error {
	var since *int64
	if sinceVal := c.QueryParam("cursor"); sinceVal != "" {
		sval, err := strconv.ParseInt(sinceVal, 10, 64)
		if err != nil {
			return err
		}
		since = &sval
	}

	ctx, cancel := context.WithCancel(c.Request().Context())
	defer cancel()

	// TODO: authhhh
	conn, err := websocket.Upgrade(c.Response(), c.Request(), c.Response().Header(), 10<<10, 10<<10)
	if err != nil {
		return fmt.Errorf("upgrading websocket: %w", err)
	}

	defer conn.Close()

	lastWriteLk := sync.Mutex{}
	lastWrite := time.Now()

	// Start a goroutine to ping the client every 30 seconds to check if it's
	// still alive. If the client doesn't respond to a ping within 5 seconds,
	// we'll close the connection and teardown the consumer.
	go func() {
		ticker := time.NewTicker(30 * time.Second)
		defer ticker.Stop()

		for {
			select {
			case <-ticker.C:
				lastWriteLk.Lock()
				lw := lastWrite
				lastWriteLk.Unlock()

				if time.Since(lw) < 30*time.Second {
					continue
				}

				if err := conn.WriteControl(websocket.PingMessage, []byte{}, time.Now().Add(5*time.Second)); err != nil {
					bgs.log.Warn("failed to ping client: %s", err)
					cancel()
					return
				}
			case <-ctx.Done():
				return
			}
		}
	}()

	conn.SetPingHandler(func(message string) error {
		err := conn.WriteControl(websocket.PongMessage, []byte(message), time.Now().Add(time.Second*60))
		if err == websocket.ErrCloseSent {
			return nil
		} else if e, ok := err.(net.Error); ok && e.Temporary() {
			return nil
		}
		return err
	})

	// Start a goroutine to read messages from the client and discard them.
	go func() {
		for {
			_, _, err := conn.ReadMessage()
			if err != nil {
				bgs.log.Warn("failed to read message from client: %s", err)
				cancel()
				return
			}
		}
	}()

	ident := c.RealIP() + "-" + c.Request().UserAgent()

	evts, cleanup, err := bgs.events.Subscribe(ctx, ident, func(evt *events.XRPCStreamEvent) bool { return true }, since)
	if err != nil {
		return err
	}
	defer cleanup()

	// Keep track of the consumer for metrics and admin endpoints
	consumer := SocketConsumer{
		RemoteAddr:  c.RealIP(),
		UserAgent:   c.Request().UserAgent(),
		ConnectedAt: time.Now(),
	}
	sentCounter := eventsSentCounter.WithLabelValues(consumer.RemoteAddr, consumer.UserAgent)
	consumer.EventsSent = sentCounter

	consumerID := bgs.registerConsumer(&consumer)
	defer bgs.cleanupConsumer(consumerID)

	logger := bgs.log.With(
		"consumer_id", consumerID,
		"remote_addr", consumer.RemoteAddr,
		"user_agent", consumer.UserAgent,
	)

	logger.Info("new consumer", "cursor", since)

	for {
		select {
		case evt, ok := <-evts:
			if !ok {
				logger.Error("event stream closed unexpectedly")
				return nil
			}

			wc, err := conn.NextWriter(websocket.BinaryMessage)
			if err != nil {
				logger.Error("failed to get next writer", "err", err)
				return err
			}

			if evt.Preserialized != nil {
				_, err = wc.Write(evt.Preserialized)
			} else {
				err = evt.Serialize(wc)
			}
			if err != nil {
				return fmt.Errorf("failed to write event: %w", err)
			}

			if err := wc.Close(); err != nil {
				logger.Warn("failed to flush-close our event write", "err", err)
				return nil
			}

			lastWriteLk.Lock()
			lastWrite = time.Now()
			lastWriteLk.Unlock()
			sentCounter.Inc()
		case <-ctx.Done():
			return nil
		}
	}
}

<<<<<<< HEAD
=======
func prometheusHandler() http.Handler {
	// Prometheus globals are exposed as interfaces, but the prometheus
	// OpenCensus exporter expects a concrete *Registry. The concrete type of
	// the globals are actually *Registry, so we downcast them, staying
	// defensive in case things change under the hood.
	registry, ok := promclient.DefaultRegisterer.(*promclient.Registry)
	if !ok {
		slog.Warn("failed to export default prometheus registry; some metrics will be unavailable; unexpected type", "type", reflect.TypeOf(promclient.DefaultRegisterer))
	}
	exporter, err := prometheus.NewExporter(prometheus.Options{
		Registry:  registry,
		Namespace: "bigsky",
	})
	if err != nil {
		slog.Error("could not create the prometheus stats exporter", "err", err, "system", "bgs")
	}

	return exporter
}

>>>>>>> dd43c550
// domainIsBanned checks if the given host is banned, starting with the host
// itself, then checking every parent domain up to the tld
func (s *BGS) domainIsBanned(ctx context.Context, host string) (bool, error) {
	// ignore ports when checking for ban status
	hostport := strings.Split(host, ":")

	segments := strings.Split(hostport[0], ".")

	// TODO: use normalize method once that merges
	var cleaned []string
	for _, s := range segments {
		if s == "" {
			continue
		}
		s = strings.ToLower(s)

		cleaned = append(cleaned, s)
	}
	segments = cleaned

	for i := 0; i < len(segments)-1; i++ {
		dchk := strings.Join(segments[i:], ".")
		found, err := s.findDomainBan(ctx, dchk)
		if err != nil {
			return false, err
		}

		if found {
			return true, nil
		}
	}
	return false, nil
}

func (s *BGS) findDomainBan(ctx context.Context, host string) (bool, error) {
	var db models.DomainBan
	if err := s.db.Find(&db, "domain = ?", host).Error; err != nil {
		return false, err
	}

	if db.ID == 0 {
		return false, nil
	}

	return true, nil
}

func (bgs *BGS) lookupUserByDid(ctx context.Context, did string) (*User, error) {
	ctx, span := tracer.Start(ctx, "lookupUserByDid")
	defer span.End()

	cu, ok := bgs.userCache.Get(did)
	if ok {
		return cu, nil
	}

	var u User
	if err := bgs.db.Find(&u, "did = ?", did).Error; err != nil {
		return nil, err
	}

	if u.ID == 0 {
		return nil, gorm.ErrRecordNotFound
	}

	bgs.userCache.Add(did, &u)

	return &u, nil
}

func (bgs *BGS) lookupUserByUID(ctx context.Context, uid models.Uid) (*User, error) {
	ctx, span := tracer.Start(ctx, "lookupUserByUID")
	defer span.End()

	var u User
	if err := bgs.db.Find(&u, "id = ?", uid).Error; err != nil {
		return nil, err
	}

	if u.ID == 0 {
		return nil, gorm.ErrRecordNotFound
	}

	return &u, nil
}

func stringLink(lnk *lexutil.LexLink) string {
	if lnk == nil {
		return "<nil>"
	}

	return lnk.String()
}

func (bgs *BGS) handleFedEvent(ctx context.Context, host *models.PDS, env *events.XRPCStreamEvent) error {
	ctx, span := tracer.Start(ctx, "handleFedEvent")
	defer span.End()

	start := time.Now()
	defer func() {
		eventsHandleDuration.WithLabelValues(host.Host).Observe(time.Since(start).Seconds())
	}()

	eventsReceivedCounter.WithLabelValues(host.Host).Add(1)

	switch {
	case env.RepoCommit != nil:
		repoCommitsReceivedCounter.WithLabelValues(host.Host).Add(1)
		evt := env.RepoCommit
		bgs.log.Debug("bgs got repo append event", "seq", evt.Seq, "pdsHost", host.Host, "repo", evt.Repo)

		s := time.Now()
		u, err := bgs.lookupUserByDid(ctx, evt.Repo)
		userLookupDuration.Observe(time.Since(s).Seconds())
		if err != nil {
			if !errors.Is(err, gorm.ErrRecordNotFound) {
				repoCommitsResultCounter.WithLabelValues(host.Host, "nou").Inc()
				return fmt.Errorf("looking up event user: %w", err)
			}

			newUsersDiscovered.Inc()
			start := time.Now()
			subj, err := bgs.createExternalUser(ctx, evt.Repo)
			newUserDiscoveryDuration.Observe(time.Since(start).Seconds())
			if err != nil {
				repoCommitsResultCounter.WithLabelValues(host.Host, "uerr").Inc()
				return fmt.Errorf("fed event create external user: %w", err)
			}

			u = new(User)
			u.ID = subj.Uid
			u.Did = evt.Repo
		}

		ustatus := u.GetUpstreamStatus()
		span.SetAttributes(attribute.String("upstream_status", ustatus))

		if u.GetTakenDown() || ustatus == events.AccountStatusTakendown {
			span.SetAttributes(attribute.Bool("taken_down_by_relay_admin", u.GetTakenDown()))
			bgs.log.Debug("dropping commit event from taken down user", "did", evt.Repo, "seq", evt.Seq, "pdsHost", host.Host)
			repoCommitsResultCounter.WithLabelValues(host.Host, "tdu").Inc()
			return nil
		}

		if ustatus == events.AccountStatusSuspended {
			bgs.log.Debug("dropping commit event from suspended user", "did", evt.Repo, "seq", evt.Seq, "pdsHost", host.Host)
			repoCommitsResultCounter.WithLabelValues(host.Host, "susu").Inc()
			return nil
		}

		if ustatus == events.AccountStatusDeactivated {
			bgs.log.Debug("dropping commit event from deactivated user", "did", evt.Repo, "seq", evt.Seq, "pdsHost", host.Host)
			repoCommitsResultCounter.WithLabelValues(host.Host, "du").Inc()
			return nil
		}

		if evt.Rebase {
			repoCommitsResultCounter.WithLabelValues(host.Host, "rebase").Inc()
			return fmt.Errorf("rebase was true in event seq:%d,host:%s", evt.Seq, host.Host)
		}

		if host.ID != u.PDS && u.PDS != 0 {
			bgs.log.Warn("received event for repo from different pds than expected", "repo", evt.Repo, "expPds", u.PDS, "gotPds", host.Host)
			// Flush any cached DID documents for this user
			bgs.didr.FlushCacheFor(env.RepoCommit.Repo)

			subj, err := bgs.createExternalUser(ctx, evt.Repo)
			if err != nil {
				repoCommitsResultCounter.WithLabelValues(host.Host, "uerr2").Inc()
				return err
			}

			if subj.PDS != host.ID {
				repoCommitsResultCounter.WithLabelValues(host.Host, "noauth").Inc()
				return fmt.Errorf("event from non-authoritative pds")
			}
		}

		if u.GetTombstoned() {
			span.SetAttributes(attribute.Bool("tombstoned", true))
			// we've checked the authority of the users PDS, so reinstate the account
			if err := bgs.db.Model(&User{}).Where("id = ?", u.ID).UpdateColumn("tombstoned", false).Error; err != nil {
				repoCommitsResultCounter.WithLabelValues(host.Host, "tomb").Inc()
				return fmt.Errorf("failed to un-tombstone a user: %w", err)
			}
			u.SetTombstoned(false)

			ai, err := bgs.Index.LookupUser(ctx, u.ID)
			if err != nil {
				repoCommitsResultCounter.WithLabelValues(host.Host, "nou2").Inc()
				return fmt.Errorf("failed to look up user (tombstone recover): %w", err)
			}

			// Now a simple re-crawl should suffice to bring the user back online
			repoCommitsResultCounter.WithLabelValues(host.Host, "catchupt").Inc()
			return bgs.Index.Crawler.AddToCatchupQueue(ctx, host, ai, evt)
		}

		// skip the fast path for rebases or if the user is already in the slow path
		if bgs.Index.Crawler.RepoInSlowPath(ctx, u.ID) {
			rebasesCounter.WithLabelValues(host.Host).Add(1)
			ai, err := bgs.Index.LookupUser(ctx, u.ID)
			if err != nil {
				repoCommitsResultCounter.WithLabelValues(host.Host, "nou3").Inc()
				return fmt.Errorf("failed to look up user (slow path): %w", err)
			}

			// TODO: we currently do not handle events that get queued up
			// behind an already 'in progress' slow path event.
			// this is strictly less efficient than it could be, and while it
			// does 'work' (due to falling back to resyncing the repo), its
			// technically incorrect. Now that we have the parallel event
			// processor coming off of the pds stream, we should investigate
			// whether or not we even need this 'slow path' logic, as it makes
			// accounting for which events have been processed much harder
			repoCommitsResultCounter.WithLabelValues(host.Host, "catchup").Inc()
			return bgs.Index.Crawler.AddToCatchupQueue(ctx, host, ai, evt)
		}

		if err := bgs.repoman.HandleExternalUserEvent(ctx, host.ID, u.ID, u.Did, evt.Since, evt.Rev, evt.Blocks, evt.Ops); err != nil {

			if errors.Is(err, carstore.ErrRepoBaseMismatch) || ipld.IsNotFound(err) {
				ai, lerr := bgs.Index.LookupUser(ctx, u.ID)
				if lerr != nil {
					log.Warn("failed handling event, no user", "err", err, "pdsHost", host.Host, "seq", evt.Seq, "repo", u.Did, "prev", stringLink(evt.Prev), "commit", evt.Commit.String())
					repoCommitsResultCounter.WithLabelValues(host.Host, "nou4").Inc()
					return fmt.Errorf("failed to look up user %s (%d) (err case: %s): %w", u.Did, u.ID, err, lerr)
				}

				span.SetAttributes(attribute.Bool("catchup_queue", true))

				log.Info("failed handling event, catchup", "err", err, "pdsHost", host.Host, "seq", evt.Seq, "repo", u.Did, "prev", stringLink(evt.Prev), "commit", evt.Commit.String())
				repoCommitsResultCounter.WithLabelValues(host.Host, "catchup2").Inc()
				return bgs.Index.Crawler.AddToCatchupQueue(ctx, host, ai, evt)
			}

			log.Warn("failed handling event", "err", err, "pdsHost", host.Host, "seq", evt.Seq, "repo", u.Did, "prev", stringLink(evt.Prev), "commit", evt.Commit.String())
			repoCommitsResultCounter.WithLabelValues(host.Host, "err").Inc()
			return fmt.Errorf("handle user event failed: %w", err)
		}

		repoCommitsResultCounter.WithLabelValues(host.Host, "ok").Inc()
		return nil
	case env.RepoHandle != nil:
		bgs.log.Info("bgs got repo handle event", "did", env.RepoHandle.Did, "handle", env.RepoHandle.Handle)
		// Flush any cached DID documents for this user
		bgs.didr.FlushCacheFor(env.RepoHandle.Did)

		// TODO: ignoring the data in the message and just going out to the DID doc
		act, err := bgs.createExternalUser(ctx, env.RepoHandle.Did)
		if err != nil {
			return err
		}

		if act.Handle.String != env.RepoHandle.Handle {
			bgs.log.Warn("handle update did not update handle to asserted value", "did", env.RepoHandle.Did, "expected", env.RepoHandle.Handle, "actual", act.Handle)
		}

		// TODO: Update the ReposHandle event type to include "verified" or something

		// Broadcast the handle update to all consumers
		err = bgs.events.AddEvent(ctx, &events.XRPCStreamEvent{
			RepoHandle: &atproto.SyncSubscribeRepos_Handle{
				Did:    env.RepoHandle.Did,
				Handle: env.RepoHandle.Handle,
				Time:   env.RepoHandle.Time,
			},
		})
		if err != nil {
			bgs.log.Error("failed to broadcast RepoHandle event", "error", err, "did", env.RepoHandle.Did, "handle", env.RepoHandle.Handle)
			return fmt.Errorf("failed to broadcast RepoHandle event: %w", err)
		}

		return nil
	case env.RepoIdentity != nil:
		bgs.log.Info("bgs got identity event", "did", env.RepoIdentity.Did)
		// Flush any cached DID documents for this user
		bgs.didr.FlushCacheFor(env.RepoIdentity.Did)

		// Refetch the DID doc and update our cached keys and handle etc.
		_, err := bgs.createExternalUser(ctx, env.RepoIdentity.Did)
		if err != nil {
			return err
		}

		// Broadcast the identity event to all consumers
		err = bgs.events.AddEvent(ctx, &events.XRPCStreamEvent{
			RepoIdentity: &atproto.SyncSubscribeRepos_Identity{
				Did:    env.RepoIdentity.Did,
				Seq:    env.RepoIdentity.Seq,
				Time:   env.RepoIdentity.Time,
				Handle: env.RepoIdentity.Handle,
			},
		})
		if err != nil {
			bgs.log.Error("failed to broadcast Identity event", "error", err, "did", env.RepoIdentity.Did)
			return fmt.Errorf("failed to broadcast Identity event: %w", err)
		}

		return nil
	case env.RepoAccount != nil:
		span.SetAttributes(
			attribute.String("did", env.RepoAccount.Did),
			attribute.Int64("seq", env.RepoAccount.Seq),
			attribute.Bool("active", env.RepoAccount.Active),
		)

		if env.RepoAccount.Status != nil {
			span.SetAttributes(attribute.String("repo_status", *env.RepoAccount.Status))
		}

		bgs.log.Info("bgs got account event", "did", env.RepoAccount.Did)
		// Flush any cached DID documents for this user
		bgs.didr.FlushCacheFor(env.RepoAccount.Did)

		// Refetch the DID doc to make sure the PDS is still authoritative
		ai, err := bgs.createExternalUser(ctx, env.RepoAccount.Did)
		if err != nil {
			span.RecordError(err)
			return err
		}

		// Check if the PDS is still authoritative
		// if not we don't want to be propagating this account event
		if ai.PDS != host.ID {
			bgs.log.Error("account event from non-authoritative pds",
				"seq", env.RepoAccount.Seq,
				"did", env.RepoAccount.Did,
				"event_from", host.Host,
				"did_doc_declared_pds", ai.PDS,
				"account_evt", env.RepoAccount,
			)
			return fmt.Errorf("event from non-authoritative pds")
		}

		// Process the account status change
		repoStatus := events.AccountStatusActive
		if !env.RepoAccount.Active && env.RepoAccount.Status != nil {
			repoStatus = *env.RepoAccount.Status
		}

		err = bgs.UpdateAccountStatus(ctx, env.RepoAccount.Did, repoStatus)
		if err != nil {
			span.RecordError(err)
			return fmt.Errorf("failed to update account status: %w", err)
		}

		shouldBeActive := env.RepoAccount.Active
		status := env.RepoAccount.Status
		u, err := bgs.lookupUserByDid(ctx, env.RepoAccount.Did)
		if err != nil {
			return fmt.Errorf("failed to look up user by did: %w", err)
		}

		if u.GetTakenDown() {
			shouldBeActive = false
			status = &events.AccountStatusTakendown
		}

		// Broadcast the account event to all consumers
		err = bgs.events.AddEvent(ctx, &events.XRPCStreamEvent{
			RepoAccount: &atproto.SyncSubscribeRepos_Account{
				Did:    env.RepoAccount.Did,
				Seq:    env.RepoAccount.Seq,
				Time:   env.RepoAccount.Time,
				Active: shouldBeActive,
				Status: status,
			},
		})
		if err != nil {
			bgs.log.Error("failed to broadcast Account event", "error", err, "did", env.RepoAccount.Did)
			return fmt.Errorf("failed to broadcast Account event: %w", err)
		}

		return nil
	case env.RepoMigrate != nil:
		if _, err := bgs.createExternalUser(ctx, env.RepoMigrate.Did); err != nil {
			return err
		}

		return nil
	case env.RepoTombstone != nil:
		if err := bgs.handleRepoTombstone(ctx, host, env.RepoTombstone); err != nil {
			return err
		}

		return nil
	default:
		return fmt.Errorf("invalid fed event")
	}
}

func (bgs *BGS) handleRepoTombstone(ctx context.Context, pds *models.PDS, evt *atproto.SyncSubscribeRepos_Tombstone) error {
	u, err := bgs.lookupUserByDid(ctx, evt.Did)
	if err != nil {
		return err
	}

	if u.PDS != pds.ID {
		return fmt.Errorf("unauthoritative tombstone event from %s for %s", pds.Host, evt.Did)
	}

	if err := bgs.db.Model(&User{}).Where("id = ?", u.ID).UpdateColumns(map[string]any{
		"tombstoned": true,
		"handle":     nil,
	}).Error; err != nil {
		return err
	}

	if err := bgs.db.Model(&models.ActorInfo{}).Where("uid = ?", u.ID).UpdateColumns(map[string]any{
		"handle": nil,
	}).Error; err != nil {
		return err
	}

	// delete data from carstore
	if err := bgs.repoman.TakeDownRepo(ctx, u.ID); err != nil {
		// don't let a failure here prevent us from propagating this event
		bgs.log.Error("failed to delete user data from carstore", "err", err)
	}

	return bgs.events.AddEvent(ctx, &events.XRPCStreamEvent{
		RepoTombstone: evt,
	})
}

// TODO: rename? This also updates users, and 'external' is an old phrasing
func (s *BGS) createExternalUser(ctx context.Context, did string) (*models.ActorInfo, error) {
	ctx, span := tracer.Start(ctx, "createExternalUser")
	defer span.End()

	externalUserCreationAttempts.Inc()

	s.log.Debug("create external user", "did", did)
	doc, err := s.didr.GetDocument(ctx, did)
	if err != nil {
		return nil, fmt.Errorf("could not locate DID document for followed user (%s): %w", did, err)
	}

	if len(doc.Service) == 0 {
		return nil, fmt.Errorf("external followed user %s had no services in did document", did)
	}

	svc := doc.Service[0]
	durl, err := url.Parse(svc.ServiceEndpoint)
	if err != nil {
		return nil, err
	}

	if strings.HasPrefix(durl.Host, "localhost:") {
		durl.Scheme = "http"
	}

	// TODO: the PDS's DID should also be in the service, we could use that to look up?
	var peering models.PDS
	if err := s.db.Find(&peering, "host = ?", durl.Host).Error; err != nil {
		s.log.Error("failed to find pds", "host", durl.Host)
		return nil, err
	}

	ban, err := s.domainIsBanned(ctx, durl.Host)
	if err != nil {
		return nil, fmt.Errorf("failed to check pds ban status: %w", err)
	}

	if ban {
		return nil, fmt.Errorf("cannot create user on pds with banned domain")
	}

	c := &xrpc.Client{Host: durl.String()}
	s.Index.ApplyPDSClientSettings(c)

	if peering.ID == 0 {
		// TODO: the case of handling a new user on a new PDS probably requires more thought
		cfg, err := atproto.ServerDescribeServer(ctx, c)
		if err != nil {
			// TODO: failing this shouldn't halt our indexing
			return nil, fmt.Errorf("failed to check unrecognized pds: %w", err)
		}

		// since handles can be anything, checking against this list doesn't matter...
		_ = cfg

		// TODO: could check other things, a valid response is good enough for now
		peering.Host = durl.Host
		peering.SSL = (durl.Scheme == "https")
		peering.CrawlRateLimit = float64(s.slurper.DefaultCrawlLimit)
		peering.RateLimit = float64(s.slurper.DefaultPerSecondLimit)
		peering.HourlyEventLimit = s.slurper.DefaultPerHourLimit
		peering.DailyEventLimit = s.slurper.DefaultPerDayLimit
		peering.RepoLimit = s.slurper.DefaultRepoLimit

		if s.ssl && !peering.SSL {
			return nil, fmt.Errorf("did references non-ssl PDS, this is disallowed in prod: %q %q", did, svc.ServiceEndpoint)
		}

		if err := s.db.Create(&peering).Error; err != nil {
			return nil, err
		}
	}

	if peering.ID == 0 {
		panic("somehow failed to create a pds entry?")
	}

	if peering.Blocked {
		return nil, fmt.Errorf("refusing to create user with blocked PDS")
	}

	if peering.RepoCount >= peering.RepoLimit {
		return nil, fmt.Errorf("refusing to create user on PDS at max repo limit for pds %q", peering.Host)
	}

	// Increment the repo count for the PDS
	res := s.db.Model(&models.PDS{}).Where("id = ? AND repo_count < repo_limit", peering.ID).Update("repo_count", gorm.Expr("repo_count + 1"))
	if res.Error != nil {
		return nil, fmt.Errorf("failed to increment repo count for pds %q: %w", peering.Host, res.Error)
	}

	if res.RowsAffected == 0 {
		return nil, fmt.Errorf("refusing to create user on PDS at max repo limit for pds %q", peering.Host)
	}

	successfullyCreated := false

	// Release the count if we fail to create the user
	defer func() {
		if !successfullyCreated {
			if err := s.db.Model(&models.PDS{}).Where("id = ?", peering.ID).Update("repo_count", gorm.Expr("repo_count - 1")).Error; err != nil {
				s.log.Error("failed to decrement repo count for pds", "err", err)
			}
		}
	}()

	if len(doc.AlsoKnownAs) == 0 {
		return nil, fmt.Errorf("user has no 'known as' field in their DID document")
	}

	hurl, err := url.Parse(doc.AlsoKnownAs[0])
	if err != nil {
		return nil, err
	}

	s.log.Debug("creating external user", "did", did, "handle", hurl.Host, "pds", peering.ID)

	handle := hurl.Host

	validHandle := true

	resdid, err := s.hr.ResolveHandleToDid(ctx, handle)
	if err != nil {
		s.log.Error("failed to resolve users claimed handle on pds", "handle", handle, "err", err)
		validHandle = false
	}

	if resdid != did {
		s.log.Error("claimed handle did not match servers response", "resdid", resdid, "did", did)
		validHandle = false
	}

	s.extUserLk.Lock()
	defer s.extUserLk.Unlock()

	exu, err := s.Index.LookupUserByDid(ctx, did)
	if err == nil {
		s.log.Debug("lost the race to create a new user", "did", did, "handle", handle, "existing_hand", exu.Handle)
		if exu.PDS != peering.ID {
			// User is now on a different PDS, update
			if err := s.db.Model(User{}).Where("id = ?", exu.Uid).Update("pds", peering.ID).Error; err != nil {
				return nil, fmt.Errorf("failed to update users pds: %w", err)
			}

			if err := s.db.Model(models.ActorInfo{}).Where("uid = ?", exu.Uid).Update("pds", peering.ID).Error; err != nil {
				return nil, fmt.Errorf("failed to update users pds on actorInfo: %w", err)
			}

			exu.PDS = peering.ID
		}

		if exu.Handle.String != handle {
			// Users handle has changed, update
			if err := s.db.Model(User{}).Where("id = ?", exu.Uid).Update("handle", handle).Error; err != nil {
				return nil, fmt.Errorf("failed to update users handle: %w", err)
			}

			// Update ActorInfos
			if err := s.db.Model(models.ActorInfo{}).Where("uid = ?", exu.Uid).Update("handle", handle).Error; err != nil {
				return nil, fmt.Errorf("failed to update actorInfos handle: %w", err)
			}

			exu.Handle = sql.NullString{String: handle, Valid: true}
		}
		return exu, nil
	}

	if !errors.Is(err, gorm.ErrRecordNotFound) {
		return nil, err
	}

	// TODO: request this users info from their server to fill out our data...
	u := User{
		Did:         did,
		PDS:         peering.ID,
		ValidHandle: validHandle,
	}
	if validHandle {
		u.Handle = sql.NullString{String: handle, Valid: true}
	}

	if err := s.db.Create(&u).Error; err != nil {
		// If the new user's handle conflicts with an existing user,
		// since we just validated the handle for this user, we'll assume
		// the existing user no longer has control of the handle
		if errors.Is(err, gorm.ErrDuplicatedKey) {
			// Get the UID of the existing user
			var existingUser User
			if err := s.db.Find(&existingUser, "handle = ?", handle).Error; err != nil {
				return nil, fmt.Errorf("failed to find existing user: %w", err)
			}

			// Set the existing user's handle to NULL and set the valid_handle flag to false
			if err := s.db.Model(User{}).Where("id = ?", existingUser.ID).Update("handle", nil).Update("valid_handle", false).Error; err != nil {
				return nil, fmt.Errorf("failed to update outdated user's handle: %w", err)
			}

			// Do the same thing for the ActorInfo if it exists
			if err := s.db.Model(models.ActorInfo{}).Where("uid = ?", existingUser.ID).Update("handle", nil).Update("valid_handle", false).Error; err != nil {
				if !errors.Is(err, gorm.ErrRecordNotFound) {
					return nil, fmt.Errorf("failed to update outdated actorInfo's handle: %w", err)
				}
			}

			// Create the new user
			if err := s.db.Create(&u).Error; err != nil {
				return nil, fmt.Errorf("failed to create user after handle conflict: %w", err)
			}
		} else {
			return nil, fmt.Errorf("failed to create other pds user: %w", err)
		}
	}

	// okay cool, its a user on a server we are peered with
	// lets make a local record of that user for the future
	subj := &models.ActorInfo{
		Uid:         u.ID,
		DisplayName: "", //*profile.DisplayName,
		Did:         did,
		Type:        "",
		PDS:         peering.ID,
		ValidHandle: validHandle,
	}
	if validHandle {
		subj.Handle = sql.NullString{String: handle, Valid: true}
	}
	if err := s.db.Create(subj).Error; err != nil {
		return nil, err
	}

	successfullyCreated = true

	return subj, nil
}

func (bgs *BGS) UpdateAccountStatus(ctx context.Context, did string, status string) error {
	ctx, span := tracer.Start(ctx, "UpdateAccountStatus")
	defer span.End()

	span.SetAttributes(
		attribute.String("did", did),
		attribute.String("status", status),
	)

	u, err := bgs.lookupUserByDid(ctx, did)
	if err != nil {
		return err
	}

	switch status {
	case events.AccountStatusActive:
		// Unset the PDS-specific status flags
		if err := bgs.db.Model(User{}).Where("id = ?", u.ID).Update("upstream_status", events.AccountStatusActive).Error; err != nil {
			return fmt.Errorf("failed to set user active status: %w", err)
		}
		u.SetUpstreamStatus(events.AccountStatusActive)
	case events.AccountStatusDeactivated:
		if err := bgs.db.Model(User{}).Where("id = ?", u.ID).Update("upstream_status", events.AccountStatusDeactivated).Error; err != nil {
			return fmt.Errorf("failed to set user deactivation status: %w", err)
		}
		u.SetUpstreamStatus(events.AccountStatusDeactivated)
	case events.AccountStatusSuspended:
		if err := bgs.db.Model(User{}).Where("id = ?", u.ID).Update("upstream_status", events.AccountStatusSuspended).Error; err != nil {
			return fmt.Errorf("failed to set user suspension status: %w", err)
		}
		u.SetUpstreamStatus(events.AccountStatusSuspended)
	case events.AccountStatusTakendown:
		if err := bgs.db.Model(User{}).Where("id = ?", u.ID).Update("upstream_status", events.AccountStatusTakendown).Error; err != nil {
			return fmt.Errorf("failed to set user taken down status: %w", err)
		}
		u.SetUpstreamStatus(events.AccountStatusTakendown)

		if err := bgs.db.Model(&models.ActorInfo{}).Where("uid = ?", u.ID).UpdateColumns(map[string]any{
			"handle": nil,
		}).Error; err != nil {
			return err
		}
	case events.AccountStatusDeleted:
		if err := bgs.db.Model(&User{}).Where("id = ?", u.ID).UpdateColumns(map[string]any{
			"tombstoned":      true,
			"handle":          nil,
			"upstream_status": events.AccountStatusDeleted,
		}).Error; err != nil {
			return err
		}
		u.SetUpstreamStatus(events.AccountStatusDeleted)

		if err := bgs.db.Model(&models.ActorInfo{}).Where("uid = ?", u.ID).UpdateColumns(map[string]any{
			"handle": nil,
		}).Error; err != nil {
			return err
		}

		// delete data from carstore
		if err := bgs.repoman.TakeDownRepo(ctx, u.ID); err != nil {
			// don't let a failure here prevent us from propagating this event
			bgs.log.Error("failed to delete user data from carstore", "err", err)
		}
	}

	return nil
}

func (bgs *BGS) TakeDownRepo(ctx context.Context, did string) error {
	u, err := bgs.lookupUserByDid(ctx, did)
	if err != nil {
		return err
	}

	if err := bgs.db.Model(User{}).Where("id = ?", u.ID).Update("taken_down", true).Error; err != nil {
		return err
	}
	u.SetTakenDown(true)

	if err := bgs.repoman.TakeDownRepo(ctx, u.ID); err != nil {
		return err
	}

	if err := bgs.events.TakeDownRepo(ctx, u.ID); err != nil {
		return err
	}

	return nil
}

func (bgs *BGS) ReverseTakedown(ctx context.Context, did string) error {
	u, err := bgs.lookupUserByDid(ctx, did)
	if err != nil {
		return err
	}

	if err := bgs.db.Model(User{}).Where("id = ?", u.ID).Update("taken_down", false).Error; err != nil {
		return err
	}
	u.SetTakenDown(false)

	return nil
}

func (bgs *BGS) LoadOrStoreResync(pds models.PDS) (PDSResync, bool) {
	bgs.pdsResyncsLk.Lock()
	defer bgs.pdsResyncsLk.Unlock()

	if r, ok := bgs.pdsResyncs[pds.ID]; ok && r != nil {
		return *r, true
	}

	r := PDSResync{
		PDS:             pds,
		Status:          "started",
		StatusChangedAt: time.Now(),
	}

	bgs.pdsResyncs[pds.ID] = &r

	return r, false
}

func (bgs *BGS) GetResync(pds models.PDS) (PDSResync, bool) {
	bgs.pdsResyncsLk.RLock()
	defer bgs.pdsResyncsLk.RUnlock()

	if r, ok := bgs.pdsResyncs[pds.ID]; ok {
		return *r, true
	}

	return PDSResync{}, false
}

func (bgs *BGS) UpdateResync(resync PDSResync) {
	bgs.pdsResyncsLk.Lock()
	defer bgs.pdsResyncsLk.Unlock()

	bgs.pdsResyncs[resync.PDS.ID] = &resync
}

func (bgs *BGS) SetResyncStatus(id uint, status string) PDSResync {
	bgs.pdsResyncsLk.Lock()
	defer bgs.pdsResyncsLk.Unlock()

	if r, ok := bgs.pdsResyncs[id]; ok {
		r.Status = status
		r.StatusChangedAt = time.Now()
	}

	return *bgs.pdsResyncs[id]
}

func (bgs *BGS) CompleteResync(resync PDSResync) {
	bgs.pdsResyncsLk.Lock()
	defer bgs.pdsResyncsLk.Unlock()

	delete(bgs.pdsResyncs, resync.PDS.ID)
}

func (bgs *BGS) ResyncPDS(ctx context.Context, pds models.PDS) error {
	ctx, span := tracer.Start(ctx, "ResyncPDS")
	defer span.End()
	log := bgs.log.With("pds", pds.Host, "source", "resync_pds")
	resync, found := bgs.LoadOrStoreResync(pds)
	if found {
		return fmt.Errorf("resync already in progress")
	}
	defer bgs.CompleteResync(resync)

	start := time.Now()

	log.Warn("starting PDS resync")

	host := "http://"
	if pds.SSL {
		host = "https://"
	}
	host += pds.Host

	xrpcc := xrpc.Client{Host: host}
	bgs.Index.ApplyPDSClientSettings(&xrpcc)

	limiter := rate.NewLimiter(rate.Limit(50), 1)
	cursor := ""
	limit := int64(500)

	repos := []atproto.SyncListRepos_Repo{}

	pages := 0

	resync = bgs.SetResyncStatus(pds.ID, "listing repos")
	for {
		pages++
		if pages%10 == 0 {
			log.Warn("fetching PDS page during resync", "pages", pages, "total_repos", len(repos))
			resync.NumRepoPages = pages
			resync.NumRepos = len(repos)
			bgs.UpdateResync(resync)
		}
		if err := limiter.Wait(ctx); err != nil {
			log.Error("failed to wait for rate limiter", "error", err)
			return fmt.Errorf("failed to wait for rate limiter: %w", err)
		}
		repoList, err := atproto.SyncListRepos(ctx, &xrpcc, cursor, limit)
		if err != nil {
			log.Error("failed to list repos", "error", err)
			return fmt.Errorf("failed to list repos: %w", err)
		}

		for _, r := range repoList.Repos {
			if r != nil {
				repos = append(repos, *r)
			}
		}

		if repoList.Cursor == nil || *repoList.Cursor == "" {
			break
		}
		cursor = *repoList.Cursor
	}

	resync.NumRepoPages = pages
	resync.NumRepos = len(repos)
	bgs.UpdateResync(resync)

	repolistDone := time.Now()

	log.Warn("listed all repos, checking roots", "num_repos", len(repos), "took", repolistDone.Sub(start))
	resync = bgs.SetResyncStatus(pds.ID, "checking revs")

	// run loop over repos with some concurrency
	sem := semaphore.NewWeighted(40)

	// Check repo revs against our local copy and enqueue crawls for any that are out of date
	for i, r := range repos {
		if err := sem.Acquire(ctx, 1); err != nil {
			log.Error("failed to acquire semaphore", "error", err)
			continue
		}
		go func(r atproto.SyncListRepos_Repo) {
			defer sem.Release(1)
			log := bgs.log.With("did", r.Did, "remote_rev", r.Rev)
			// Fetches the user if we have it, otherwise automatically enqueues it for crawling
			ai, err := bgs.Index.GetUserOrMissing(ctx, r.Did)
			if err != nil {
				log.Error("failed to get user while resyncing PDS, we can't recrawl it", "error", err)
				return
			}

			rev, err := bgs.repoman.GetRepoRev(ctx, ai.Uid)
			if err != nil {
				log.Warn("recrawling because we failed to get the local repo root", "err", err, "uid", ai.Uid)
				err := bgs.Index.Crawler.Crawl(ctx, ai)
				if err != nil {
					log.Error("failed to enqueue crawl for repo during resync", "error", err, "uid", ai.Uid, "did", ai.Did)
				}
				return
			}

			if rev == "" || rev < r.Rev {
				log.Warn("recrawling because the repo rev from the PDS is newer than our local repo rev", "local_rev", rev)
				err := bgs.Index.Crawler.Crawl(ctx, ai)
				if err != nil {
					log.Error("failed to enqueue crawl for repo during resync", "error", err, "uid", ai.Uid, "did", ai.Did)
				}
				return
			}
		}(r)
		if i%100 == 0 {
			if i%10_000 == 0 {
<<<<<<< HEAD
				log.Warnw("checked revs during resync", "num_repos_checked", i, "num_repos_to_crawl", -1, "took", time.Since(resync.StatusChangedAt))
=======
				log.Warn("checked revs during resync", "num_repos_checked", i, "num_repos_to_crawl", -1, "took", time.Now().Sub(resync.StatusChangedAt))
>>>>>>> dd43c550
			}
			resync.NumReposChecked = i
			bgs.UpdateResync(resync)
		}
	}

	resync.NumReposChecked = len(repos)
	bgs.UpdateResync(resync)

<<<<<<< HEAD
	log.Warnw("enqueued all crawls, exiting resync", "took", time.Since(start), "num_repos_to_crawl", -1)
=======
	bgs.log.Warn("enqueued all crawls, exiting resync", "took", time.Now().Sub(start), "num_repos_to_crawl", -1)
>>>>>>> dd43c550

	return nil
}<|MERGE_RESOLUTION|>--- conflicted
+++ resolved
@@ -752,29 +752,6 @@
 	}
 }
 
-<<<<<<< HEAD
-=======
-func prometheusHandler() http.Handler {
-	// Prometheus globals are exposed as interfaces, but the prometheus
-	// OpenCensus exporter expects a concrete *Registry. The concrete type of
-	// the globals are actually *Registry, so we downcast them, staying
-	// defensive in case things change under the hood.
-	registry, ok := promclient.DefaultRegisterer.(*promclient.Registry)
-	if !ok {
-		slog.Warn("failed to export default prometheus registry; some metrics will be unavailable; unexpected type", "type", reflect.TypeOf(promclient.DefaultRegisterer))
-	}
-	exporter, err := prometheus.NewExporter(prometheus.Options{
-		Registry:  registry,
-		Namespace: "bigsky",
-	})
-	if err != nil {
-		slog.Error("could not create the prometheus stats exporter", "err", err, "system", "bgs")
-	}
-
-	return exporter
-}
-
->>>>>>> dd43c550
 // domainIsBanned checks if the given host is banned, starting with the host
 // itself, then checking every parent domain up to the tld
 func (s *BGS) domainIsBanned(ctx context.Context, host string) (bool, error) {
@@ -1709,11 +1686,7 @@
 		}(r)
 		if i%100 == 0 {
 			if i%10_000 == 0 {
-<<<<<<< HEAD
-				log.Warnw("checked revs during resync", "num_repos_checked", i, "num_repos_to_crawl", -1, "took", time.Since(resync.StatusChangedAt))
-=======
-				log.Warn("checked revs during resync", "num_repos_checked", i, "num_repos_to_crawl", -1, "took", time.Now().Sub(resync.StatusChangedAt))
->>>>>>> dd43c550
+				log.Warn("checked revs during resync", "num_repos_checked", i, "num_repos_to_crawl", -1, "took", time.Since(resync.StatusChangedAt))
 			}
 			resync.NumReposChecked = i
 			bgs.UpdateResync(resync)
@@ -1723,11 +1696,7 @@
 	resync.NumReposChecked = len(repos)
 	bgs.UpdateResync(resync)
 
-<<<<<<< HEAD
-	log.Warnw("enqueued all crawls, exiting resync", "took", time.Since(start), "num_repos_to_crawl", -1)
-=======
-	bgs.log.Warn("enqueued all crawls, exiting resync", "took", time.Now().Sub(start), "num_repos_to_crawl", -1)
->>>>>>> dd43c550
+	bgs.log.Warn("enqueued all crawls, exiting resync", "took", time.Since(start), "num_repos_to_crawl", -1)
 
 	return nil
 }