package main

import (
	"bufio"
	"bytes"
	"context"
	"encoding/json"
	"fmt"
	"io"
	"log/slog"
	"net/http"
	"os"
	"os/signal"
	"strings"
	"syscall"
	"time"

<<<<<<< HEAD
	"github.com/carlmjohnson/versioninfo"
=======
	"github.com/bluesky-social/indigo/api"
	"github.com/bluesky-social/indigo/api/atproto"
	comatproto "github.com/bluesky-social/indigo/api/atproto"
	"github.com/bluesky-social/indigo/api/bsky"
	"github.com/bluesky-social/indigo/atproto/identity"
	"github.com/bluesky-social/indigo/atproto/syntax"
	"github.com/bluesky-social/indigo/events"
	"github.com/bluesky-social/indigo/events/schedulers/sequential"
	lexutil "github.com/bluesky-social/indigo/lex/util"
	"github.com/bluesky-social/indigo/repo"
	"github.com/bluesky-social/indigo/util"
	"github.com/bluesky-social/indigo/util/cliutil"
	"github.com/bluesky-social/indigo/xrpc"
	"golang.org/x/time/rate"

>>>>>>> dd43c550
	"github.com/gorilla/websocket"
	lru "github.com/hashicorp/golang-lru/v2"
	"github.com/ipfs/go-cid"
	"github.com/ipfs/go-datastore"
	blockstore "github.com/ipfs/go-ipfs-blockstore"
	logging "github.com/ipfs/go-log"
	"github.com/ipld/go-car"
	_ "github.com/joho/godotenv/autoload"
<<<<<<< HEAD
=======

	"github.com/carlmjohnson/versioninfo"
>>>>>>> dd43c550
	"github.com/polydawn/refmt/cbor"
	rejson "github.com/polydawn/refmt/json"
	"github.com/polydawn/refmt/shared"
	cli "github.com/urfave/cli/v2"
	"golang.org/x/time/rate"

	"github.com/bluesky-social/indigo/api"
	"github.com/bluesky-social/indigo/api/atproto"
	"github.com/bluesky-social/indigo/api/bsky"
	"github.com/bluesky-social/indigo/atproto/syntax"
	"github.com/bluesky-social/indigo/events"
	"github.com/bluesky-social/indigo/events/schedulers/sequential"
	lexutil "github.com/bluesky-social/indigo/lex/util"
	"github.com/bluesky-social/indigo/repo"
	"github.com/bluesky-social/indigo/util"
	"github.com/bluesky-social/indigo/util/cliutil"
	"github.com/bluesky-social/indigo/xrpc"
)

var log = slog.Default().With("system", "gosky")

func main() {
	run(os.Args)
}

func run(args []string) {

	app := cli.App{
		Name:    "gosky",
		Usage:   "client CLI for atproto and bluesky",
		Version: versioninfo.Short(),
	}

	app.Flags = []cli.Flag{
		&cli.StringFlag{
			Name:    "pds-host",
			Usage:   "method, hostname, and port of PDS instance",
			Value:   "https://bsky.social",
			EnvVars: []string{"ATP_PDS_HOST"},
		},
		&cli.StringFlag{
			Name:    "auth",
			Usage:   "path to JSON file with ATP auth info",
			Value:   "bsky.auth",
			EnvVars: []string{"ATP_AUTH_FILE"},
		},
		&cli.StringFlag{
			Name:    "plc",
			Usage:   "method, hostname, and port of PLC registry",
			Value:   "https://plc.directory",
			EnvVars: []string{"ATP_PLC_HOST"},
		},
	}

	_, err := cliutil.SetupSlog(cliutil.LogOptions{})
	if err != nil {
		fmt.Fprintf(os.Stderr, "logging setup error: %s\n", err.Error())
		os.Exit(1)
		return
	}

	app.Commands = []*cli.Command{
		accountCmd,
		adminCmd,
		bskyCmd,
		bgsAdminCmd,
		carCmd,
		debugCmd,
		didCmd,
		handleCmd,
		syncCmd,
		createFeedGeneratorCmd,
		getRecordCmd,
		listAllRecordsCmd,
		readRepoStreamCmd,
		parseRkey,
		listLabelsCmd,
	}

	app.RunAndExitOnError()
}

func jsonPrint(i any) {
	b, err := json.MarshalIndent(i, "", "  ")
	if err != nil {
		panic(err)
	}

	fmt.Println(string(b))
}

func cborToJson(data []byte) ([]byte, error) {
	defer func() {
		if r := recover(); r != nil {
			fmt.Println("panic: ", r)
			fmt.Printf("bad blob: %x\n", data)
		}
	}()
	buf := new(bytes.Buffer)
	enc := rejson.NewEncoder(buf, rejson.EncodeOptions{})

	dec := cbor.NewDecoder(cbor.DecodeOptions{}, bytes.NewReader(data))
	err := shared.TokenPump{TokenSource: dec, TokenSink: enc}.Run()
	if err != nil {
		return nil, err
	}

	return buf.Bytes(), nil
}

type cachedHandle struct {
	Handle string
	Valid  time.Time
}

var readRepoStreamCmd = &cli.Command{
	Name:  "read-stream",
	Usage: "subscribe to a repo event stream",
	Flags: []cli.Flag{
		&cli.BoolFlag{
			Name: "json",
		},
		&cli.BoolFlag{
			Name: "unpack",
		},
		&cli.BoolFlag{
			Name: "resolve-handles",
		},
		&cli.Float64Flag{
			Name:  "max-throughput",
			Usage: "limit event consumption to a given # of req/sec (debug utility)",
		},
	},
	ArgsUsage: `[<repo> [cursor]]`,
	Action: func(cctx *cli.Context) error {
		ctx, stop := signal.NotifyContext(cctx.Context, syscall.SIGINT)
		defer stop()

		arg := cctx.Args().First()
		if !strings.Contains(arg, "subscribeRepos") {
			arg = arg + "/xrpc/com.atproto.sync.subscribeRepos"
		}
		if len(cctx.Args().Slice()) == 2 {
			arg = fmt.Sprintf("%s?cursor=%s", arg, cctx.Args().Get(1))
		}

		fmt.Fprintln(os.Stderr, "dialing: ", arg)
		d := websocket.DefaultDialer
		con, _, err := d.Dial(arg, http.Header{})
		if err != nil {
			return fmt.Errorf("dial failure: %w", err)
		}

		jsonfmt := cctx.Bool("json")
		unpack := cctx.Bool("unpack")

		fmt.Fprintln(os.Stderr, "Stream Started", time.Now().Format(time.RFC3339))
		defer func() {
			fmt.Fprintln(os.Stderr, "Stream Exited", time.Now().Format(time.RFC3339))
		}()

		go func() {
			<-ctx.Done()
			_ = con.Close()
		}()

		didr := cliutil.GetDidResolver(cctx)
		hr := &api.ProdHandleResolver{}
		resolveHandles := cctx.Bool("resolve-handles")

		cache, _ := lru.New[string, *cachedHandle](10000)
		resolveDid := func(ctx context.Context, did string) (string, error) {
			ch, ok := cache.Get(did)
			if ok {
				if time.Now().Before(ch.Valid) {
					return ch.Handle, nil
				}
			}

			h, _, err := api.ResolveDidToHandle(ctx, didr, hr, did)
			if err != nil {
				return "", err
			}

			cache.Add(did, &cachedHandle{
				Handle: h,
				Valid:  time.Now().Add(time.Minute * 10),
			})

			return h, nil
		}
		var limiter *rate.Limiter
		if cctx.Float64("max-throughput") > 0 {
			limiter = rate.NewLimiter(rate.Limit(cctx.Float64("max-throughput")), 1)
		}

		rsc := &events.RepoStreamCallbacks{
			RepoCommit: func(evt *atproto.SyncSubscribeRepos_Commit) error {
				if limiter != nil {
					limiter.Wait(ctx)
				}

				if jsonfmt {
					b, err := json.Marshal(evt)
					if err != nil {
						return err
					}
					var out map[string]any
					if err := json.Unmarshal(b, &out); err != nil {
						return err
					}
					out["blocks"] = fmt.Sprintf("[%d bytes]", len(evt.Blocks))

					if unpack {
						recs, err := unpackRecords(evt.Blocks, evt.Ops)
						if err != nil {
							fmt.Fprintln(os.Stderr, "failed to unpack records: ", err)
						}
						out["records"] = recs
					}

					b, err = json.Marshal(out)
					if err != nil {
						return err
					}
					fmt.Println(string(b))
				} else {
					pstr := "<nil>"
					if evt.Prev != nil && evt.Prev.Defined() {
						pstr = evt.Prev.String()
					}
					var handle string
					if resolveHandles {
						h, err := resolveDid(ctx, evt.Repo)
						if err != nil {
							fmt.Println("failed to resolve handle: ", err)
						} else {
							handle = h
						}
					}
					fmt.Printf("(%d) RepoAppend: %s %s (%s -> %s)\n", evt.Seq, evt.Repo, handle, pstr, evt.Commit.String())

					if unpack {
						recs, err := unpackRecords(evt.Blocks, evt.Ops)
						if err != nil {
							fmt.Fprintln(os.Stderr, "failed to unpack records: ", err)
						}

						for _, rec := range recs {
							switch rec := rec.(type) {
							case *bsky.FeedPost:
								fmt.Printf("\tPost: %q\n", strings.Replace(rec.Text, "\n", " ", -1))
							}
						}

					}
				}

				return nil
			},
			RepoMigrate: func(migrate *atproto.SyncSubscribeRepos_Migrate) error {
				if jsonfmt {
					b, err := json.Marshal(migrate)
					if err != nil {
						return err
					}
					fmt.Println(string(b))
				} else {
					fmt.Printf("(%d) RepoMigrate: %s moving to: %s\n", migrate.Seq, migrate.Did, *migrate.MigrateTo)
				}

				return nil
			},
			RepoHandle: func(handle *atproto.SyncSubscribeRepos_Handle) error {
				if jsonfmt {
					b, err := json.Marshal(handle)
					if err != nil {
						return err
					}
					fmt.Println(string(b))
				} else {
					fmt.Printf("(%d) RepoHandle: %s (changed to: %s)\n", handle.Seq, handle.Did, handle.Handle)
				}

				return nil

			},
			RepoInfo: func(info *atproto.SyncSubscribeRepos_Info) error {
				if jsonfmt {
					b, err := json.Marshal(info)
					if err != nil {
						return err
					}
					fmt.Println(string(b))
				} else {
					fmt.Printf("INFO: %s: %v\n", info.Name, info.Message)
				}

				return nil
			},
			RepoTombstone: func(tomb *atproto.SyncSubscribeRepos_Tombstone) error {
				if jsonfmt {
					b, err := json.Marshal(tomb)
					if err != nil {
						return err
					}
					fmt.Println(string(b))
				} else {
					fmt.Printf("(%d) Tombstone: %s\n", tomb.Seq, tomb.Did)
				}

				return nil

			},
			// TODO: all the other event types
			Error: func(errf *events.ErrorFrame) error {
				return fmt.Errorf("error frame: %s: %s", errf.Error, errf.Message)
			},
		}
		seqScheduler := sequential.NewScheduler(con.RemoteAddr().String(), rsc.EventHandler)
		return events.HandleRepoStream(ctx, con, seqScheduler, log)
	},
}

func unpackRecords(blks []byte, ops []*atproto.SyncSubscribeRepos_RepoOp) ([]any, error) {
	ctx := context.TODO()

	bstore := blockstore.NewBlockstore(datastore.NewMapDatastore())
	carr, err := car.NewCarReader(bytes.NewReader(blks))
	if err != nil {
		return nil, err
	}

	for {
		blk, err := carr.Next()
		if err != nil {
			if err == io.EOF {
				break
			}
			return nil, err
		}
		if err := bstore.Put(ctx, blk); err != nil {
			return nil, err
		}
	}

	r, err := repo.OpenRepo(ctx, bstore, carr.Header.Roots[0])
	if err != nil {
		return nil, err
	}

	var out []any
	for _, op := range ops {
		if op.Action == "create" {
			_, rec, err := r.GetRecord(ctx, op.Path)
			if err != nil {
				return nil, err
			}

			out = append(out, rec)
		}
	}

	return out, nil
}

var getRecordCmd = &cli.Command{
	Name:  "get-record",
	Usage: "fetch a single record for a given repo",
	Flags: []cli.Flag{
		&cli.StringFlag{
			Name: "repo",
		},
		&cli.BoolFlag{
			Name: "raw",
		},
	},
	ArgsUsage: `<rpath>`,
	Action: func(cctx *cli.Context) error {
		ctx := cctx.Context
		rfi := cctx.String("repo")

		var repob []byte
		if strings.HasPrefix(rfi, "did:") {
			xrpcc, err := cliutil.GetXrpcClient(cctx, false)
			if err != nil {
				return err
			}

			rrb, err := atproto.SyncGetRepo(ctx, xrpcc, rfi, "")
			if err != nil {
				return err
			}
			repob = rrb
		} else if strings.HasPrefix(cctx.Args().First(), "at://") {
			xrpcc, err := cliutil.GetXrpcClient(cctx, false)
			if err != nil {
				return err
			}

			puri, err := util.ParseAtUri(cctx.Args().First())
			if err != nil {
				return err
			}

			out, err := atproto.RepoGetRecord(ctx, xrpcc, "", puri.Collection, puri.Did, puri.Rkey)
			if err != nil {
				return err
			}

			b, err := json.MarshalIndent(out.Value.Val, "", "  ")
			if err != nil {
				return err
			}

			fmt.Println(string(b))
			return nil
		} else if strings.HasPrefix(cctx.Args().First(), "https://bsky.app") {
			xrpcc, err := cliutil.GetXrpcClient(cctx, false)
			if err != nil {
				return err
			}

			parts := strings.Split(cctx.Args().First(), "/")
			if len(parts) < 4 {
				return fmt.Errorf("invalid post url")
			}
			rkey := parts[len(parts)-1]
			did := parts[len(parts)-3]

			var collection string
			switch parts[len(parts)-2] {
			case "post":
				collection = "app.bsky.feed.post"
			case "profile":
				collection = "app.bsky.actor.profile"
				did = rkey
				rkey = "self"
			case "feed":
				collection = "app.bsky.feed.generator"
			default:
				return fmt.Errorf("unrecognized link")
			}

<<<<<<< HEAD
			out, err := atproto.RepoGetRecord(ctx, xrpcc, "", collection, did, rkey)
=======
			atid, err := syntax.ParseAtIdentifier(did)
			if err != nil {
				return err
			}

			resp, err := identity.DefaultDirectory().Lookup(ctx, *atid)
			if err != nil {
				return err
			}

			xrpcc.Host = resp.PDSEndpoint()

			out, err := comatproto.RepoGetRecord(ctx, xrpcc, "", collection, did, rkey)
>>>>>>> dd43c550
			if err != nil {
				return err
			}

			b, err := json.MarshalIndent(out.Value.Val, "", "  ")
			if err != nil {
				return err
			}

			fmt.Println(string(b))
			return nil
		} else {
			fb, err := os.ReadFile(rfi)
			if err != nil {
				return err
			}

			repob = fb
		}

		rr, err := repo.ReadRepoFromCar(ctx, bytes.NewReader(repob))
		if err != nil {
			return err
		}

		rc, rec, err := rr.GetRecord(ctx, cctx.Args().First())
		if err != nil {
			return fmt.Errorf("get record failed: %w", err)
		}

		if cctx.Bool("raw") {
			blk, err := rr.Blockstore().Get(ctx, rc)
			if err != nil {
				return err
			}

			fmt.Printf("%x\n", blk.RawData())
			return nil
		}

		b, err := json.Marshal(rec)
		if err != nil {
			return err
		}

		fmt.Println(string(b))

		return nil
	},
}

func readDids(f string) ([]string, error) {
	fi, err := os.Open(f)
	if err != nil {
		return nil, err
	}

	defer fi.Close()

	scan := bufio.NewScanner(fi)
	var out []string
	for scan.Scan() {
		out = append(out, strings.Split(scan.Text(), " ")[0])
	}

	return out, nil
}

func needArgs(cctx *cli.Context, name ...string) ([]string, error) {
	var out []string
	for i, n := range name {
		v := cctx.Args().Get(i)
		if v == "" {
			return nil, cli.Exit(fmt.Sprintf("argument %q required at position %d", n, i+1), 127)
		}
		out = append(out, v)
	}
	return out, nil
}

var createFeedGeneratorCmd = &cli.Command{
	Name:  "create-feed-gen",
	Usage: "create a feed generator record",
	Flags: []cli.Flag{
		&cli.StringFlag{
			Name:     "name",
			Required: true,
		},
		&cli.StringFlag{
			Name:     "did",
			Required: true,
		},
		&cli.StringFlag{
			Name: "description",
		},
		&cli.StringFlag{
			Name: "display-name",
		},
	},
	Action: func(cctx *cli.Context) error {
		xrpcc, err := cliutil.GetXrpcClient(cctx, true)
		if err != nil {
			return err
		}

		rkey := cctx.String("name")
		name := rkey
		if dn := cctx.String("display-name"); dn != "" {
			name = dn
		}

		did := cctx.String("did")

		var desc *string
		if d := cctx.String("description"); d != "" {
			desc = &d
		}

		ctx := cctx.Context

		rec := &lexutil.LexiconTypeDecoder{Val: &bsky.FeedGenerator{
			CreatedAt:   time.Now().Format(util.ISO8601),
			Description: desc,
			Did:         did,
			DisplayName: name,
		}}

		ex, err := atproto.RepoGetRecord(ctx, xrpcc, "", "app.bsky.feed.generator", xrpcc.Auth.Did, rkey)
		if err == nil {
			resp, err := atproto.RepoPutRecord(ctx, xrpcc, &atproto.RepoPutRecord_Input{
				SwapRecord: ex.Cid,
				Collection: "app.bsky.feed.generator",
				Repo:       xrpcc.Auth.Did,
				Rkey:       rkey,
				Record:     rec,
			})
			if err != nil {
				return err
			}

			fmt.Println(resp.Uri)
		} else {
			resp, err := atproto.RepoCreateRecord(ctx, xrpcc, &atproto.RepoCreateRecord_Input{
				Collection: "app.bsky.feed.generator",
				Repo:       xrpcc.Auth.Did,
				Rkey:       &rkey,
				Record:     rec,
			})
			if err != nil {
				return err
			}

			fmt.Println(resp.Uri)
		}

		return nil
	},
}

var listAllRecordsCmd = &cli.Command{
	Name:  "list",
	Usage: "print all of the records for a repo or local CAR file",
	Flags: []cli.Flag{
		&cli.BoolFlag{
			Name: "all",
		},
		&cli.BoolFlag{
			Name: "values",
		},
		&cli.BoolFlag{
			Name: "cids",
		},
	},
	ArgsUsage: `<did>|<repo-path>`,
	Action: func(cctx *cli.Context) error {

		arg := cctx.Args().First()
		ctx := cctx.Context

		var repob []byte
		if strings.HasPrefix(arg, "did:") {
			xrpcc, err := cliutil.GetXrpcClient(cctx, true)
			if err != nil {
				return err
			}

			if arg == "" {
				arg = xrpcc.Auth.Did
			}

			rrb, err := atproto.SyncGetRepo(ctx, xrpcc, arg, "")
			if err != nil {
				return err
			}
			repob = rrb
		} else {
			if len(arg) == 0 {
				return cli.Exit("must specify DID string or repo path", 127)
			}
			fb, err := os.ReadFile(arg)
			if err != nil {
				return err
			}

			repob = fb
		}

		rr, err := repo.ReadRepoFromCar(ctx, bytes.NewReader(repob))
		if err != nil {
			return err
		}

		collection := "app.bsky.feed.post"
		if cctx.Bool("all") {
			collection = ""
		}
		vals := cctx.Bool("values")
		cids := cctx.Bool("cids")

		if err := rr.ForEach(ctx, collection, func(k string, v cid.Cid) error {
			if !strings.HasPrefix(k, collection) {
				return repo.ErrDoneIterating
			}

			fmt.Print(k)
			if cids {
				fmt.Println(" - ", v)
			} else {
				fmt.Println()
			}
			if vals {
				b, err := rr.Blockstore().Get(ctx, v)
				if err != nil {
					return err
				}

				convb, err := cborToJson(b.RawData())
				if err != nil {
					return err
				}
				fmt.Println(string(convb))
			}
			return nil
		}); err != nil {
			return err
		}

		return nil
	},
}

var parseRkey = &cli.Command{
	Name:  "parse-rkey",
	Usage: "get the timestamp out of a record key",
	Flags: []cli.Flag{
		&cli.StringFlag{
			Name:  "format",
			Value: "rfc3339",
			Usage: "output format (rfc3339 or unix)",
		},
	},
	ArgsUsage: `<rkey>`,
	Action: func(cctx *cli.Context) error {
		arg := cctx.Args().First()
		if arg == "" {
			return cli.Exit("must specify record key", 127)
		}

		tid, err := syntax.ParseTID(arg)
		if err != nil {
			return cli.Exit(fmt.Errorf("failed to parse record key (%s) as a TID: %w", arg, err), 127)
		}

		switch cctx.String("format") {
		case "rfc3339":
			fmt.Println(tid.Time().Format(time.RFC3339Nano))
		case "unix":
			fmt.Println(tid.Time().Unix())
		default:
			return cli.Exit(fmt.Errorf("unknown format: %s", cctx.String("format")), 127)
		}
		return nil
	},
}

var listLabelsCmd = &cli.Command{
	Name:  "list-labels",
	Usage: "list labels",
	Flags: []cli.Flag{
		&cli.DurationFlag{
			Name:  "since",
			Value: time.Hour,
		},
	},
	Action: func(cctx *cli.Context) error {

		ctx := cctx.Context

		delta := cctx.Duration("since")
		since := time.Now().Add(-1 * delta).UnixMilli()

		xrpcc := &xrpc.Client{
			Host: "https://mod.bsky.app",
		}

		for {
			out, err := atproto.TempFetchLabels(ctx, xrpcc, 100, since)
			if err != nil {
				return err
			}

			for _, l := range out.Labels {
				b, err := json.MarshalIndent(l, "", "  ")
				if err != nil {
					return err
				}

				fmt.Println(string(b))
			}

			if len(out.Labels) > 0 {
				last := out.Labels[len(out.Labels)-1]
				dt, err := syntax.ParseDatetime(last.Cts)
				if err != nil {
					return fmt.Errorf("invalid cts: %w", err)
				}
				since = dt.Time().UnixMilli()
			} else {
				break
			}
		}
		return nil
	},
}<|MERGE_RESOLUTION|>--- conflicted
+++ resolved
@@ -15,38 +15,14 @@
 	"syscall"
 	"time"
 
-<<<<<<< HEAD
 	"github.com/carlmjohnson/versioninfo"
-=======
-	"github.com/bluesky-social/indigo/api"
-	"github.com/bluesky-social/indigo/api/atproto"
-	comatproto "github.com/bluesky-social/indigo/api/atproto"
-	"github.com/bluesky-social/indigo/api/bsky"
-	"github.com/bluesky-social/indigo/atproto/identity"
-	"github.com/bluesky-social/indigo/atproto/syntax"
-	"github.com/bluesky-social/indigo/events"
-	"github.com/bluesky-social/indigo/events/schedulers/sequential"
-	lexutil "github.com/bluesky-social/indigo/lex/util"
-	"github.com/bluesky-social/indigo/repo"
-	"github.com/bluesky-social/indigo/util"
-	"github.com/bluesky-social/indigo/util/cliutil"
-	"github.com/bluesky-social/indigo/xrpc"
-	"golang.org/x/time/rate"
-
->>>>>>> dd43c550
 	"github.com/gorilla/websocket"
 	lru "github.com/hashicorp/golang-lru/v2"
 	"github.com/ipfs/go-cid"
 	"github.com/ipfs/go-datastore"
 	blockstore "github.com/ipfs/go-ipfs-blockstore"
-	logging "github.com/ipfs/go-log"
 	"github.com/ipld/go-car"
 	_ "github.com/joho/godotenv/autoload"
-<<<<<<< HEAD
-=======
-
-	"github.com/carlmjohnson/versioninfo"
->>>>>>> dd43c550
 	"github.com/polydawn/refmt/cbor"
 	rejson "github.com/polydawn/refmt/json"
 	"github.com/polydawn/refmt/shared"
@@ -56,6 +32,7 @@
 	"github.com/bluesky-social/indigo/api"
 	"github.com/bluesky-social/indigo/api/atproto"
 	"github.com/bluesky-social/indigo/api/bsky"
+	"github.com/bluesky-social/indigo/atproto/identity"
 	"github.com/bluesky-social/indigo/atproto/syntax"
 	"github.com/bluesky-social/indigo/events"
 	"github.com/bluesky-social/indigo/events/schedulers/sequential"
@@ -491,23 +468,19 @@
 				return fmt.Errorf("unrecognized link")
 			}
 
-<<<<<<< HEAD
+			atid, err := syntax.ParseAtIdentifier(did)
+			if err != nil {
+				return err
+			}
+
+			resp, err := identity.DefaultDirectory().Lookup(ctx, *atid)
+			if err != nil {
+				return err
+			}
+
+			xrpcc.Host = resp.PDSEndpoint()
+
 			out, err := atproto.RepoGetRecord(ctx, xrpcc, "", collection, did, rkey)
-=======
-			atid, err := syntax.ParseAtIdentifier(did)
-			if err != nil {
-				return err
-			}
-
-			resp, err := identity.DefaultDirectory().Lookup(ctx, *atid)
-			if err != nil {
-				return err
-			}
-
-			xrpcc.Host = resp.PDSEndpoint()
-
-			out, err := comatproto.RepoGetRecord(ctx, xrpcc, "", collection, did, rkey)
->>>>>>> dd43c550
 			if err != nil {
 				return err
 			}
