package main

import (
	"context"
	"encoding/json"
	"fmt"
	"io"
	"log/slog"
	"net/http"
	_ "net/http/pprof"
	"os"
	"runtime"
	"strings"
	"time"

	"github.com/bluesky-social/indigo/atproto/identity"
	"github.com/bluesky-social/indigo/atproto/identity/redisdir"
	"github.com/bluesky-social/indigo/atproto/syntax"
	"github.com/bluesky-social/indigo/automod/capture"

	"github.com/carlmjohnson/versioninfo"
	_ "github.com/joho/godotenv/autoload"
	cli "github.com/urfave/cli/v2"
	"golang.org/x/time/rate"
)

func main() {
	if err := run(os.Args); err != nil {
		slog.Error("exiting", "err", err)
		os.Exit(-1)
	}
}

func run(args []string) error {

	app := cli.App{
		Name:    "hepa",
		Usage:   "automod daemon (cleans the atmosphere)",
		Version: versioninfo.Short(),
	}

	app.Flags = []cli.Flag{
		&cli.StringFlag{
			Name:    "atp-relay-host",
			Usage:   "hostname and port of Relay to subscribe to",
			Value:   "wss://bsky.network",
			EnvVars: []string{"ATP_RELAY_HOST", "ATP_BGS_HOST"},
		},
		&cli.StringFlag{
			Name:    "atp-plc-host",
			Usage:   "method, hostname, and port of PLC registry",
			Value:   "https://plc.directory",
			EnvVars: []string{"ATP_PLC_HOST"},
		},
		&cli.StringFlag{
			Name:    "atp-bsky-host",
			Usage:   "method, hostname, and port of bsky API (appview) service. does not use auth",
			Value:   "https://public.api.bsky.app",
			EnvVars: []string{"ATP_BSKY_HOST"},
		},
		&cli.StringFlag{
			Name:    "atp-ozone-host",
			Usage:   "method, hostname, and port of ozone instance. requires ozone-admin-token as well",
			Value:   "https://mod.bsky.app",
			EnvVars: []string{"ATP_OZONE_HOST", "ATP_MOD_HOST"},
		},
		&cli.StringFlag{
			Name:    "ozone-did",
			Usage:   "DID of account to attribute ozone actions to",
			EnvVars: []string{"HEPA_OZONE_DID"},
		},
		&cli.StringFlag{
			Name:    "ozone-admin-token",
			Usage:   "admin authentication password for mod service",
			EnvVars: []string{"HEPA_OZONE_AUTH_ADMIN_TOKEN", "HEPA_MOD_AUTH_ADMIN_TOKEN"},
		},
		&cli.StringFlag{
			Name:    "atp-pds-host",
			Usage:   "method, hostname, and port of PDS (or entryway) for admin account info; uses admin auth",
			Value:   "https://bsky.social",
			EnvVars: []string{"ATP_PDS_HOST"},
		},
		&cli.StringFlag{
			Name:    "pds-admin-token",
			Usage:   "admin authentication password for PDS (or entryway)",
			EnvVars: []string{"HEPA_PDS_AUTH_ADMIN_TOKEN"},
		},
		&cli.StringFlag{
			Name:  "redis-url",
			Usage: "redis connection URL",
			// redis://<user>:<pass>@localhost:6379/<db>
			// redis://localhost:6379/0
			EnvVars: []string{"HEPA_REDIS_URL"},
		},
		&cli.IntFlag{
			Name:    "plc-rate-limit",
			Usage:   "max number of requests per second to PLC registry",
			Value:   100,
			EnvVars: []string{"HEPA_PLC_RATE_LIMIT"},
		},
		&cli.StringFlag{
			Name:    "sets-json-path",
			Usage:   "file path of JSON file containing static sets",
			EnvVars: []string{"HEPA_SETS_JSON_PATH"},
		},
		&cli.StringFlag{
			Name:    "hiveai-api-token",
			Usage:   "API token for Hive AI image auto-labeling",
			EnvVars: []string{"HIVEAI_API_TOKEN"},
		},
		&cli.StringFlag{
			Name:    "abyss-host",
			Usage:   "host for abusive image scanning API (scheme, host, port)",
			EnvVars: []string{"ABYSS_HOST"},
		},
		&cli.StringFlag{
			Name:    "abyss-password",
			Usage:   "admin auth password for abyss API",
			EnvVars: []string{"ABYSS_PASSWORD"},
		},
		&cli.StringFlag{
			Name:    "ruleset",
			Usage:   "which ruleset config to use: default, no-blobs, only-blobs",
			EnvVars: []string{"HEPA_RULESET"},
		},
		&cli.StringFlag{
			Name:    "log-level",
			Usage:   "log verbosity level (eg: warn, info, debug)",
			EnvVars: []string{"HEPA_LOG_LEVEL", "LOG_LEVEL"},
		},
		&cli.StringFlag{
			Name:    "ratelimit-bypass",
			Usage:   "HTTP header to bypass ratelimits",
			EnvVars: []string{"HEPA_RATELIMIT_BYPASS", "RATELIMIT_BYPASS"},
		},
		&cli.IntFlag{
			Name:    "firehose-parallelism",
			Usage:   "force a fixed number of parallel firehose workers. default (or 0) for auto-scaling; 200 works for a large instance",
			EnvVars: []string{"HEPA_FIREHOSE_PARALLELISM"},
		},
<<<<<<< HEAD
		&cli.BoolFlag{
			Name:    "reroute-events",
			Usage:   "Attempt to reroute firehose events to all configured destinations (for now, only Ozone).",
			EnvVars: []string{"HEPA_REROUTE_EVENTS"},
=======
		&cli.StringFlag{
			Name:    "prescreen-host",
			Usage:   "hostname of prescreen server",
			EnvVars: []string{"HEPA_PRESCREEN_HOST"},
		},
		&cli.StringFlag{
			Name:    "prescreen-token",
			Usage:   "secret token for prescreen server",
			EnvVars: []string{"HEPA_PRESCREEN_TOKEN"},
>>>>>>> 58e6cb48
		},
	}

	app.Commands = []*cli.Command{
		runCmd,
		processRecordCmd,
		processRecentCmd,
		captureRecentCmd,
	}

	return app.Run(args)
}

func configDirectory(cctx *cli.Context) (identity.Directory, error) {
	baseDir := identity.BaseDirectory{
		PLCURL: cctx.String("atp-plc-host"),
		HTTPClient: http.Client{
			Timeout: time.Second * 15,
		},
		PLCLimiter:            rate.NewLimiter(rate.Limit(cctx.Int("plc-rate-limit")), 1),
		TryAuthoritativeDNS:   true,
		SkipDNSDomainSuffixes: []string{".bsky.social", ".staging.bsky.dev"},
	}
	var dir identity.Directory
	if cctx.String("redis-url") != "" {
		rdir, err := redisdir.NewRedisDirectory(&baseDir, cctx.String("redis-url"), time.Hour*24, time.Minute*2, 10_000)
		if err != nil {
			return nil, err
		}
		dir = rdir
	} else {
		cdir := identity.NewCacheDirectory(&baseDir, 1_500_000, time.Hour*24, time.Minute*2, time.Minute*5)
		dir = &cdir
	}
	return dir, nil
}

func configLogger(cctx *cli.Context, writer io.Writer) *slog.Logger {
	var level slog.Level
	switch strings.ToLower(cctx.String("log-level")) {
	case "error":
		level = slog.LevelError
	case "warn":
		level = slog.LevelWarn
	case "info":
		level = slog.LevelInfo
	case "debug":
		level = slog.LevelDebug
	default:
		level = slog.LevelInfo
	}
	logger := slog.New(slog.NewJSONHandler(writer, &slog.HandlerOptions{
		Level: level,
	}))
	slog.SetDefault(logger)
	return logger
}

var runCmd = &cli.Command{
	Name:  "run",
	Usage: "run the hepa daemon",
	Flags: []cli.Flag{
		&cli.StringFlag{
			Name:    "metrics-listen",
			Usage:   "IP or address, and port, to listen on for metrics APIs",
			Value:   ":3989",
			EnvVars: []string{"HEPA_METRICS_LISTEN"},
		},
		&cli.StringFlag{
			Name: "slack-webhook-url",
			// eg: https://hooks.slack.com/services/X1234
			Usage:   "full URL of slack webhook",
			EnvVars: []string{"SLACK_WEBHOOK_URL"},
		},
	},
	Action: func(cctx *cli.Context) error {
		ctx := context.Background()
		logger := configLogger(cctx, os.Stdout)
		configOTEL("hepa")

		dir, err := configDirectory(cctx)
		if err != nil {
			return fmt.Errorf("failed to configure identity directory: %v", err)
		}

		srv, err := NewServer(
			dir,
			Config{
				Logger:              logger,
				RelayHost:           cctx.String("atp-relay-host"),
				BskyHost:            cctx.String("atp-bsky-host"),
				OzoneHost:           cctx.String("atp-ozone-host"),
				OzoneDID:            cctx.String("ozone-did"),
				OzoneAdminToken:     cctx.String("ozone-admin-token"),
				PDSHost:             cctx.String("atp-pds-host"),
				PDSAdminToken:       cctx.String("pds-admin-token"),
				SetsFileJSON:        cctx.String("sets-json-path"),
				RedisURL:            cctx.String("redis-url"),
				SlackWebhookURL:     cctx.String("slack-webhook-url"),
				HiveAPIToken:        cctx.String("hiveai-api-token"),
				AbyssHost:           cctx.String("abyss-host"),
				AbyssPassword:       cctx.String("abyss-password"),
				RatelimitBypass:     cctx.String("ratelimit-bypass"),
				RulesetName:         cctx.String("ruleset"),
				FirehoseParallelism: cctx.Int("firehose-parallelism"),
<<<<<<< HEAD
				RerouteEvents:       cctx.Bool("reroute-events"),
=======
				PreScreenHost:       cctx.String("prescreen-host"),
				PreScreenToken:      cctx.String("prescreen-token"),
>>>>>>> 58e6cb48
			},
		)
		if err != nil {
			return fmt.Errorf("failed to construct server: %v", err)
		}

		// prometheus HTTP endpoint: /metrics
		go func() {
			runtime.SetBlockProfileRate(10)
			runtime.SetMutexProfileFraction(10)
			if err := srv.RunMetrics(cctx.String("metrics-listen")); err != nil {
				slog.Error("failed to start metrics endpoint", "error", err)
				panic(fmt.Errorf("failed to start metrics endpoint: %w", err))
			}
		}()

		go func() {
			if err := srv.RunPersistCursor(ctx); err != nil {
				slog.Error("cursor routine failed", "err", err)
			}
		}()

		// ozone event consumer (if configured)
		if srv.engine.OzoneClient != nil {
			go func() {
				if err := srv.RunOzoneConsumer(ctx); err != nil {
					slog.Error("ozone consumer failed", "err", err)
				}
			}()

			go func() {
				if err := srv.RunPersistOzoneCursor(ctx); err != nil {
					slog.Error("ozone cursor routine failed", "err", err)
				}
			}()
		}

		// firehose event consumer (main processor)
		if err := srv.RunConsumer(ctx); err != nil {
			return fmt.Errorf("failure consuming and processing firehose: %w", err)
		}
		return nil
	},
}

// for simple commands, not long-running daemons
func configEphemeralServer(cctx *cli.Context) (*Server, error) {
	// NOTE: using stderr not stdout because some commands print to stdout
	logger := configLogger(cctx, os.Stderr)

	dir, err := configDirectory(cctx)
	if err != nil {
		return nil, err
	}

	return NewServer(
		dir,
		Config{
			Logger:              logger,
			RelayHost:           cctx.String("atp-relay-host"),
			BskyHost:            cctx.String("atp-bsky-host"),
			OzoneHost:           cctx.String("atp-ozone-host"),
			OzoneDID:            cctx.String("ozone-did"),
			OzoneAdminToken:     cctx.String("ozone-admin-token"),
			PDSHost:             cctx.String("atp-pds-host"),
			PDSAdminToken:       cctx.String("pds-admin-token"),
			SetsFileJSON:        cctx.String("sets-json-path"),
			RedisURL:            cctx.String("redis-url"),
			HiveAPIToken:        cctx.String("hiveai-api-token"),
			AbyssHost:           cctx.String("abyss-host"),
			AbyssPassword:       cctx.String("abyss-password"),
			RatelimitBypass:     cctx.String("ratelimit-bypass"),
			RulesetName:         cctx.String("ruleset"),
			FirehoseParallelism: cctx.Int("firehose-parallelism"),
<<<<<<< HEAD
			RerouteEvents:       cctx.Bool("reroute-events"),
=======
			PreScreenHost:       cctx.String("prescreen-host"),
			PreScreenToken:      cctx.String("prescreen-token"),
>>>>>>> 58e6cb48
		},
	)
}

var processRecordCmd = &cli.Command{
	Name:      "process-record",
	Usage:     "process a single record in isolation",
	ArgsUsage: `<at-uri>`,
	Flags:     []cli.Flag{},
	Action: func(cctx *cli.Context) error {
		ctx := context.Background()
		uriArg := cctx.Args().First()
		if uriArg == "" {
			return fmt.Errorf("expected a single AT-URI argument")
		}
		aturi, err := syntax.ParseATURI(uriArg)
		if err != nil {
			return fmt.Errorf("not a valid AT-URI: %v", err)
		}

		srv, err := configEphemeralServer(cctx)
		if err != nil {
			return err
		}

		return capture.FetchAndProcessRecord(ctx, srv.engine, aturi)
	},
}

var processRecentCmd = &cli.Command{
	Name:      "process-recent",
	Usage:     "fetch and process recent posts for an account",
	ArgsUsage: `<at-identifier>`,
	Flags: []cli.Flag{
		&cli.IntFlag{
			Name:  "limit",
			Usage: "how many post records to parse",
			Value: 20,
		},
	},
	Action: func(cctx *cli.Context) error {
		ctx := context.Background()
		idArg := cctx.Args().First()
		if idArg == "" {
			return fmt.Errorf("expected a single AT identifier (handle or DID) argument")
		}
		atid, err := syntax.ParseAtIdentifier(idArg)
		if err != nil {
			return fmt.Errorf("not a valid handle or DID: %v", err)
		}

		srv, err := configEphemeralServer(cctx)
		if err != nil {
			return err
		}

		return capture.FetchAndProcessRecent(ctx, srv.engine, *atid, cctx.Int("limit"))
	},
}

var captureRecentCmd = &cli.Command{
	Name:      "capture-recent",
	Usage:     "fetch account metadata and recent posts for an account, dump JSON to stdout",
	ArgsUsage: `<at-identifier>`,
	Flags: []cli.Flag{
		&cli.IntFlag{
			Name:  "limit",
			Usage: "how many post records to parse",
			Value: 20,
		},
	},
	Action: func(cctx *cli.Context) error {
		ctx := context.Background()
		idArg := cctx.Args().First()
		if idArg == "" {
			return fmt.Errorf("expected a single AT identifier (handle or DID) argument")
		}
		atid, err := syntax.ParseAtIdentifier(idArg)
		if err != nil {
			return fmt.Errorf("not a valid handle or DID: %v", err)
		}

		srv, err := configEphemeralServer(cctx)
		if err != nil {
			return err
		}

		cap, err := capture.CaptureRecent(ctx, srv.engine, *atid, cctx.Int("limit"))
		if err != nil {
			return err
		}

		outJSON, err := json.MarshalIndent(cap, "", "  ")
		if err != nil {
			return err
		}

		fmt.Println(string(outJSON))
		return nil
	},
}<|MERGE_RESOLUTION|>--- conflicted
+++ resolved
@@ -138,12 +138,11 @@
 			Usage:   "force a fixed number of parallel firehose workers. default (or 0) for auto-scaling; 200 works for a large instance",
 			EnvVars: []string{"HEPA_FIREHOSE_PARALLELISM"},
 		},
-<<<<<<< HEAD
 		&cli.BoolFlag{
 			Name:    "reroute-events",
 			Usage:   "Attempt to reroute firehose events to all configured destinations (for now, only Ozone).",
 			EnvVars: []string{"HEPA_REROUTE_EVENTS"},
-=======
+		},
 		&cli.StringFlag{
 			Name:    "prescreen-host",
 			Usage:   "hostname of prescreen server",
@@ -153,7 +152,6 @@
 			Name:    "prescreen-token",
 			Usage:   "secret token for prescreen server",
 			EnvVars: []string{"HEPA_PRESCREEN_TOKEN"},
->>>>>>> 58e6cb48
 		},
 	}
 
@@ -259,12 +257,9 @@
 				RatelimitBypass:     cctx.String("ratelimit-bypass"),
 				RulesetName:         cctx.String("ruleset"),
 				FirehoseParallelism: cctx.Int("firehose-parallelism"),
-<<<<<<< HEAD
 				RerouteEvents:       cctx.Bool("reroute-events"),
-=======
 				PreScreenHost:       cctx.String("prescreen-host"),
 				PreScreenToken:      cctx.String("prescreen-token"),
->>>>>>> 58e6cb48
 			},
 		)
 		if err != nil {
@@ -339,12 +334,9 @@
 			RatelimitBypass:     cctx.String("ratelimit-bypass"),
 			RulesetName:         cctx.String("ruleset"),
 			FirehoseParallelism: cctx.Int("firehose-parallelism"),
-<<<<<<< HEAD
 			RerouteEvents:       cctx.Bool("reroute-events"),
-=======
 			PreScreenHost:       cctx.String("prescreen-host"),
 			PreScreenToken:      cctx.String("prescreen-token"),
->>>>>>> 58e6cb48
 		},
 	)
 }
